--- conflicted
+++ resolved
@@ -462,8 +462,7 @@
         self.vertical_domain = {"depth": "msl"}
 
         self._validate_content_key()
-<<<<<<< HEAD
-        self._validate_fmucontext_key()
+        self._validate_and_establish_fmucontext()
         self._validate_access_ssdl_key()
 
         # parse and validate the config
@@ -480,12 +479,7 @@
         # a risk keeping it around.
 
         # keeping this block here, while we still require the "_config_is_valid"
-=======
-        self._validate_and_establish_fmucontext()
-        self._update_globalconfig_from_settings()
-
-        # check state of global config
->>>>>>> 34a684b0
+
         self._config_is_valid = global_configuration.is_valid(self.config)
         if self._config_is_valid:
             # TODO: This needs refinement: _config_is_valid should be removed
