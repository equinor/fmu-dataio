--- conflicted
+++ resolved
@@ -315,15 +315,8 @@
         parent: Optional. This key is required for datatype GridProperty, and
             refers to the name of the grid geometry.
 
-<<<<<<< HEAD
-        realization: Optional, default is -999 which means that realization shall be
-            detected automatically from the FMU run. Can be used to override in rare
-            cases. If so, numbers must be >= 0
-
         rep_include: Optional. Boolean flag for REP to display this data object.
 
-=======
->>>>>>> 0d371c11
         runpath: TODO! Optional and deprecated. The relative location of the current run
             root. Optional and will in most cases be auto-detected, assuming that FMU
             folder conventions are followed. For an ERT run e.g.
@@ -421,12 +414,8 @@
     name: str = ""
     undef_is_zero: bool = False
     parent: str = ""
-<<<<<<< HEAD
-    realization: int = -999
     rep_include: Optional[bool] = None
-=======
     realization: Optional[int] = None  # deprecated
->>>>>>> 0d371c11
     reuse_metadata_rule: Optional[str] = None  # deprecated
     runpath: Optional[Union[str, Path]] = None
     subfolder: str = ""
