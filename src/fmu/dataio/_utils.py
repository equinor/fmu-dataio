--- conflicted
+++ resolved
@@ -3,16 +3,10 @@
 import json
 import logging
 import uuid
-<<<<<<< HEAD
-from pathlib import Path
-from typing import Dict, List, Union
 
-from semeio.jobs.design_kw.design_kw import extract_key_value
-=======
 from os.path import join
 from pathlib import Path
 from typing import Dict, List, Union
->>>>>>> 080d221e
 
 from semeio.jobs.design_kw.design_kw import extract_key_value
 from . import _oyaml as oyaml
@@ -138,13 +132,9 @@
 ) -> Dict[str, Union[str, int, float, Dict[str, Union[str, int, float]]]]:
     """Interpret a flat parameters dictionary into a nested dictionary, based on
     presence of colons in keys.
-<<<<<<< HEAD
-    This assumes that what comes before a ":" is sort of a namespace identifier.
-=======
 
     This assumes that what comes before a ":" is sort of a namespace identifier.
 
->>>>>>> 080d221e
     In design_kw (semeio) this namespace identifier is actively ignored, meaning that
     the keys without the namespace must be unique.
     """
