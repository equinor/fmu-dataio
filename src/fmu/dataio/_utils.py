--- conflicted
+++ resolved
@@ -415,7 +415,6 @@
         raise ValueError("Description of wrong type, must be list of strings or string")
 
 
-<<<<<<< HEAD
 def str2bool(val):
     """Convert string to bool or None if applicable, else return input."""
 
@@ -459,7 +458,7 @@
     outdict["name"] = fieldname
 
     return outdict
-=======
+
 def read_metadata(filename: Union[str, Path]) -> dict:
     """Read the metadata as a dictionary given a filename.
 
@@ -564,5 +563,4 @@
             tdate1 = datetime.strptime(date1, "%Y-%m-%dT%H:%M:%S")
             date1 = tdate1.datetime.strftime("%Y%m%d")
 
-    return (date0, date1)
->>>>>>> 42362894
+    return (date0, date1)