"""Private module for Surface IO in DataIO class."""
import json
import logging
import warnings
from collections import OrderedDict
from datetime import datetime

import numpy as np
import pandas as pd
<<<<<<< HEAD
import pyarrow as pa
from pyarrow import feather

=======
>>>>>>> c3111c9f
import xtgeo

from . import _utils

VALID_SURFACE_FORMATS = {"irap_binary": ".gri"}
VALID_GRID_FORMATS = {"hdf": ".hdf", "roff": ".roff"}
<<<<<<< HEAD
VALID_TABLE_FORMATS = {"hdf": ".hdf", "csv": ".csv", "arrow": ".arrow"}
=======
VALID_CUBE_FORMATS = {"segy": ".segy"}
VALID_TABLE_FORMATS = {"hdf": ".hdf", "csv": ".csv"}
>>>>>>> c3111c9f
VALID_POLYGONS_FORMATS = {"hdf": ".hdf", "csv": ".csv", "irap_ascii": ".pol"}

# the content must conform with the given json schema, e.g.
# https://github.com/equinor/fmu-metadata/blob/dev/definitions/*/schema/fmu_results.json
#
# When value is None, a repeat field shall not be present, otherwise it may be as this:
# content: seismics
# seismics:
#   attribute: mean
#   zrange: 42.0
#   filter_size: 4.0
#   scaling_factor: 1.5

ALLOWED_CONTENTS = {
    "depth": None,
    "time": None,
    "thickness": None,
    "property": {"attribute": str, "is_discrete": bool},
    "seismic": {
        "attribute": str,
        "zrange": float,
        "filter_size": float,
        "scaling_factor": float,
    },
    "fluid_contact": {"contact": str},
    "field_outline": {"contact": str},
    "regions": None,
    "pinchout": None,
    "subcrop": None,
    "fault_lines": None,
    "velocity": None,
    "volumes": None,
    "volumetrics": None,  # or?
    "khproduct": None,
    "smry": None,
}

# this setting will set if subkeys is required or not. If not found in list then
# False is assumed.
CONTENTS_REQUIRED = {
    "fluid_contact": {"contact": True},
    "field_outline": {"contact": False},
}

logger = logging.getLogger(__name__)


class ValidationError(ValueError):
    pass


class _ExportItem:  # pylint disable=too-few-public-methods
    """Export of the actual data item with metadata."""

    def __init__(self, dataio, obj, subfolder=None, verbosity="warning", index=False):
        self.dataio = dataio
        self.obj = obj
        self.subfolder = subfolder
        self.verbosity = verbosity
        self.index_df = index
        self.subtype = None
        self.classname = "unset"
        self.name = None
        self.parent_name = None

        if self.verbosity is None:
            self.verbosity = self.dataio._verbosity

        logger.setLevel(level=self.verbosity)

        if self.dataio._name is not None:
            self.name = self.dataio._name
        else:
            try:
                self.name = self.obj.name
            except AttributeError:
                pass

        if self.name is None:
            self.name = "unknown"

        if subfolder is not None:
            warnings.warn(
                "Exporting to a subfolder is a deviation from the standard "
                "and could have consequences for later dependencies",
                UserWarning,
            )

    def save_to_file(self) -> str:
        """Saving an instance to file with rich metadata for SUMO.

        Many metadata items are object independent and are treated directly in the
        dataio module. Here additional metadata (dependent on this datatype) are
        collected/processed and subsequently both 'independent' and object dependent
        a final metadata file (or part of file if HDF) are collected and
        written to disk here.
        """
        logger.info("Save to file...")
        if isinstance(self.obj, xtgeo.RegularSurface):
            self.subtype = "RegularSurface"
            self.classname = "surface"
        elif isinstance(self.obj, xtgeo.Polygons):
            self.subtype = "Polygons"
            self.classname = "polygons"
        elif isinstance(self.obj, xtgeo.Cube):
            self.subtype = "RegularCube"
            self.classname = "cube"
        elif isinstance(self.obj, xtgeo.Grid):
            self.subtype = "CPGrid"
            self.classname = "cpgrid"
        elif isinstance(self.obj, xtgeo.GridProperty):
            self.subtype = "CPGridProperty"
            self.classname = "cpgrid_property"
        elif isinstance(self.obj, pd.DataFrame):
            self.subtype = "DataFrame"
            self.classname = "table"
        elif isinstance(self.obj, pa.Table):
            self.subtype = "ArrowTable"
            self.classname = "table"
        else:
            raise NotImplementedError(
                "This data type is not (yet) supported: ", type(self.obj)
            )
        logger.info("Found %s", self.subtype)

        self._data_process()
        self._data_process_object()
        self._fmu_inject_workflow()  # this will vary if surface, table, grid, ...
        self._display()
        fpath = self._item_to_file()
        return fpath

    def _data_process(self):
        """Process som potentially common subfields in the data block.

        These subfields are:
        - name
        - top/base (from context)
        - content
        - time
        - properties? Disabled!
        - context
        - is_observation
        - is_prediction
        - description
        """
        self._data_process_name()
        self._data_process_context()
        self._data_process_content()
        self._data_process_parent()
        self._data_process_timedata()
        self._data_process_various()

    def _data_process_name(self):
        """Process the name subfield."""
        # first detect if name is given, or infer name from object if possible
        # then determine if name is stratgraphic and assing a "true" valid name
        logger.info("Evaluate data:name attribute")
        usename = "unknown"
        meta = self.dataio._meta_data

        if self.dataio._name is None:
            try:
                usename = self.obj._name
            except AttributeError:
                warnings.warn("Cannot set name", UserWarning)
        else:
            usename = self.dataio._name

        # next check if usename has a "truename" and/or aliases from the config
        strat = self.dataio._meta_strat  # shortform

        logger.debug("self.dataio._meta_strat is %s", self.dataio._meta_strat)

        if strat is None or usename not in strat:
            meta["stratigraphic"] = False
            meta["name"] = usename
        else:
            meta["name"] = strat[usename].get("name", usename)
            meta["stratigraphic"] = strat[usename].get("stratigraphic", False)
            meta["alias"] = strat[usename].get("alias", None)
            meta["stratigraphic_alias"] = strat[usename].get(
                "stratigraphic_alias", None
            )
        logger.info(
            "Evaluate data:name attribute done, true name is <%s>", meta["name"]
        )

    def _data_process_context(self):
        """Process the context input which gives offset and top/base settings.

        For example::

          context:
             offset: 3.5

             top:
                ref: TopVolantis
                offset: 2.0
             base:
                ref: BaseVolantis
                offset: 8.3

        The stratigraphic input in fmuconfig may look like this::

          TopVolantis:                    <-- RMS modelling name -> ref
            stratigraphic: true
            name: VOLANTIS GP. Top        <-- SMDA / official name -> name

        So the dilemmea is that in the input, it is natural for the end user
        to use the RMS modelling name, but it may be that the SMDA name also
        is applied? And what if not found? Assume OK or complain? Should one
        validate at all?

        """
        logger.info("Evaluate context (offset, top, base), if any")
        meta = self.dataio._meta_data
        if self.dataio._context is None:
            logger.info("No context found, which may be ok")
            return  # context data are missing

        rel = self.dataio._context  # shall be a dictionary

        offset = rel.get("offset", None)
        if offset is not None:
            logger.info("Offset is found")
            meta["offset"] = offset

        # top process top and base (both must be present in case)
        top = rel.get("top", None)
        base = rel.get("base", None)
        if top is None or base is None:
            logger.info("context top and/base is missing, skip further")
            return

        topname = rel["top"].get("ref", None)
        basename = rel["base"].get("ref", None)

        if topname is None or basename is None:
            warnings.warn(
                "context top and/base is present but <ref> is missing, skip further",
                UserWarning,
            )
            return

        # finally, validate if top/base name is stratigraphic and set metadata
        group = {"top": topname, "base": basename}
        strat = self.dataio._meta_strat
        for item, somename in group.items():
            usename = somename
            offset = 0.0
            stratigraphic = False
            if somename in strat:
                logger.info("Found <%s> in stratigraphy", somename)
                usename = strat[somename].get("name", somename)
                stratigraphic = strat[somename].get("stratigraphic", False)
                offset = rel[item].get("offset", 0.0)
            else:
                logger.error("Did not find <%s> in stratigraphy input", somename)
                raise ValueError(f"Cannot find {somename} in stratigraphy input")
            meta[item] = OrderedDict()
            meta[item]["name"] = usename
            meta[item]["stratigraphic"] = stratigraphic
            meta[item]["offset"] = offset

    def _data_process_content(self):
        """Process the content block (within data block) which can complex."""
        logger.info("Evaluate content")
        content = self.dataio._content
        logger.debug("content is %s of type %s", str(content), type(content))
        meta = self.dataio._meta_data
        usecontent = "unset"
        useextra = None
        if content is None:
            warnings.warn(
                "The <content> is not provided which defaults to 'depth'. "
                "It is strongly recommended that content is given explicitly!",
                UserWarning,
            )
            usecontent = "depth"

        elif isinstance(content, str):
            if content in CONTENTS_REQUIRED.keys():
                raise ValidationError(f"content {content} requires additional input")
            usecontent = content

        elif isinstance(content, dict):
            usecontent = (list(content.keys()))[0]
            useextra = content[usecontent]

        else:
            raise ValidationError("content must be string or dict")

        if usecontent not in ALLOWED_CONTENTS.keys():
            raise ValidationError(
                f"Invalid content: <{usecontent}>! "
                f"Valid content: {', '.join(ALLOWED_CONTENTS.keys())}"
            )

        meta["content"] = usecontent
        logger.debug("outgoing content is set to %s", usecontent)
        if useextra:
            self._data_process_content_validate(usecontent, useextra)
            meta[usecontent] = useextra
        else:
            logger.debug("content has no extra information")
            logger.debug("content was %s", content)

    def _data_process_parent(self):
        """Process the parent block within data block.

        A parent is only required for few datatypes, in particular a GridProperty
        which will need a grid geometry name.
        """
        logger.info("Evaluate parent")
        parent = self.dataio._parent
        meta = self.dataio._meta_data

        if self.classname == "cpgrid_property" and parent is None:
            raise ValidationError("Input 'parent' is required for GridProperty!")
        else:
            if parent is None:
                return

        # evaluate 'parent' which can be a str or a dict
        if isinstance(parent, str):
            meta["parent"] = {"name": parent}
            self.parent_name = parent
        else:
            if "name" not in parent:
                raise ValidationError("Input 'parent' shall have a 'name' attribute!")
            meta["parent"] = parent
            self.parent_name = parent["name"]

    @staticmethod
    def _data_process_content_validate(name, fields):
        logger.debug("starting staticmethod _data_process_content_validate")
        valid = ALLOWED_CONTENTS.get(name, None)
        if valid is None:
            raise ValidationError(f"Cannot validate content for <{name}>")

        logger.info("name: %s", name)

        for key, dtype in fields.items():
            if key in valid.keys():
                wanted_type = valid[key]
                if not isinstance(dtype, wanted_type):
                    raise ValidationError(
                        f"Invalid type for <{key}> with value <{dtype}>, not of "
                        f"type <{wanted_type}>"
                    )
            else:
                raise ValidationError(f"Key <{key}> is not valid for <{name}>")

        required = CONTENTS_REQUIRED.get(name, None)
        if isinstance(required, dict):
            rlist = list(required.items())
            logger.info("rlist is %s", rlist)
            logger.info("fields is %s", fields)
            rkey, status = rlist.pop()
            logger.info("rkey not in fields.keys(): %s", str(rkey not in fields.keys()))
            logger.info("rkey: %s", rkey)
            logger.info("fields.keys(): %s", str(fields.keys()))
            if rkey not in fields.keys() and status is True:
                raise ValidationError(
                    f"The subkey <{rkey}> is required for content <{name}> ",
                    "but is not found",
                )

            # if name in CONTENTS_REQUIRED.keys():
            #     if key in CONTENTS_REQUIRED[name] and CONTENTS_REQUIRED[name] is True

    def _data_process_timedata(self):
        """Process the time subfield."""
        # first detect if timedata is given, the process it
        logger.info("Evaluate data:name attribute")
        meta = self.dataio._meta_data
        timedata = self.dataio._timedata
        if timedata is None:
            return

        for xtime in timedata:
            tdate = str(xtime[0])
            tlabel = None
            if len(xtime) > 1:
                tlabel = xtime[1]
            tdate = tdate.replace("-", "")  # 2021-04-23  -->  20210403
            tdate = datetime.strptime(tdate, "%Y%m%d")
            tdate = tdate.strftime("%Y-%m-%dT%H:%M:%S")
            if "time" not in meta:
                meta["time"] = list()
            usetime = OrderedDict()
            usetime["value"] = tdate
            if tlabel:
                usetime["label"] = tlabel
            meta["time"].append(usetime)

    def _data_process_various(self):
        """Process "all the rest" of the generic items.

        i.e.::
            unit,
            vertical_domain
            depth_reference
            properties  (as tmp)
            grid_model
            is_prediction
            is_observation
        """
        logger.info("Process various general items in data block")
        meta = self.dataio._meta_data
        meta["unit"] = self.dataio._unit
        (meta["vertical_domain"], meta["depth_reference"],) = list(
            self.dataio._vertical_domain.items()
        )[0]
        meta["is_prediction"] = self.dataio._is_prediction
        meta["is_observation"] = self.dataio._is_observation

        # tmp solution for properties
        # meta["properties"] = list()
        # props = OrderedDict()
        # props["name"] = "SomeName"
        # props["attribute"] = "SomeAttribute"
        # props["is_discrete"] = False
        # props["calculation"] = None
        # meta["properties"].append(props)

        # tmp:
        meta["grid_model"] = None

        # tmp:
        if self.dataio._description is not None:
            meta["description"] = self.dataio._description

    def _data_process_object(self):
        """Process data fileds which are object dependent.

        I.e::

            layout
            spec
            bbox

        Note that 'format' field will be added in _item_to_file
        """

        if self.subtype == "RegularSurface":
            self._data_process_object_regularsurface()
        elif self.subtype == "RegularCube":
            self._data_process_object_regularcube()
        elif self.subtype == "CPGrid":
            self._data_process_cpgrid()
        elif self.subtype == "CPGridProperty":
            self._data_process_cpgridproperty()
        elif self.subtype == "Polygons":
            self._data_process_object_polygons()
        elif self.subtype == "DataFrame":
            self._data_process_object_dataframe()
        elif self.subtype == "ArrowTable":
            self._data_process_object_arrowtable()

    def _data_process_cpgrid(self):
        """Process/collect the data items for Corner Point Grid"""
        logger.info("Process data metadata for CP Grid")

        dataio = self.dataio
        grid = self.obj

        meta = dataio._meta_data  # shortform

        meta["layout"] = "cornerpoint"

        # define spec record
        specs = grid.metadata.required
        newspecs = OrderedDict()
        for spec, val in specs.items():
            if isinstance(val, (np.float32, np.float64)):
                val = float(val)
            newspecs[spec] = val
        meta["spec"] = newspecs

        geox = grid.get_geometrics(cellcenter=False, allcells=True, return_dict=True)

        meta["bbox"] = OrderedDict()
        meta["bbox"]["xmin"] = round(float(geox["xmin"]), 4)
        meta["bbox"]["xmax"] = round(float(geox["xmax"]), 4)
        meta["bbox"]["ymin"] = round(float(geox["ymin"]), 4)
        meta["bbox"]["ymax"] = round(float(geox["ymax"]), 4)
        meta["bbox"]["zmin"] = round(float(geox["zmin"]), 4)
        meta["bbox"]["zmax"] = round(float(geox["zmax"]), 4)
        logger.info("Process data metadata for Grid... done!!")

    def _data_process_cpgridproperty(self):
        """Process/collect the data items for Corner Point GridProperty"""
        logger.info("Process data metadata for CPGridProperty")

        dataio = self.dataio
        gridprop = self.obj

        meta = dataio._meta_data  # shortform

        meta["layout"] = "cornerpoint_property"

        # define spec record
        specs = OrderedDict()
        specs["ncol"] = gridprop.ncol
        specs["nrow"] = gridprop.nrow
        specs["nlay"] = gridprop.nlay
        meta["spec"] = specs

        logger.info("Process data metadata for GridProperty... done!!")

    def _data_process_object_regularsurface(self):
        """Process/collect the data items for RegularSurface"""
        logger.info("Process data metadata for RegularSurface")

        dataio = self.dataio
        regsurf = self.obj

        meta = dataio._meta_data  # shortform

        meta["layout"] = "regular"

        # define spec record
        specs = regsurf.metadata.required
        newspecs = OrderedDict()
        for spec, val in specs.items():
            if isinstance(val, (np.float32, np.float64)):
                val = float(val)
            newspecs[spec] = val
        meta["spec"] = newspecs
        meta["spec"]["undef"] = 1.0e30  # irap binary undef

        meta["bbox"] = OrderedDict()
        meta["bbox"]["xmin"] = float(regsurf.xmin)
        meta["bbox"]["xmax"] = float(regsurf.xmax)
        meta["bbox"]["ymin"] = float(regsurf.ymin)
        meta["bbox"]["ymax"] = float(regsurf.ymax)
        meta["bbox"]["zmin"] = float(regsurf.values.min())
        meta["bbox"]["zmax"] = float(regsurf.values.max())
        logger.info("Process data metadata for RegularSurface... done!!")

    def _data_process_object_regularcube(self):
        """Process/collect the data items for RegularCube"""
        logger.info("Process data metadata for RegularCube")

        dataio = self.dataio
        cube = self.obj

        meta = dataio._meta_data  # shortform

        meta["layout"] = "regular"

        # define spec record
        specs = cube.metadata.required
        newspecs = OrderedDict()
        for spec, val in specs.items():
            if isinstance(val, (np.float32, np.float64)):
                val = float(val)
            newspecs[spec] = val
        meta["spec"] = newspecs

        meta["bbox"] = OrderedDict()

        # current xtgeo is missing xmin, xmax etc attributes for cube, so need
        # to compute (simplify when xtgeo has this):
        xmin = 1.0e23
        ymin = xmin
        xmax = -1 * xmin
        ymax = -1 * ymin

        for corner in ((1, 1), (1, cube.nrow), (cube.ncol, 1), (cube.ncol, cube.nrow)):
            xc, yc = cube.get_xy_value_from_ij(*corner)
            xmin = xc if xc < xmin else xmin
            xmax = xc if xc > xmax else xmax
            ymin = yc if yc < ymin else ymin
            ymax = yc if yc > ymax else ymax

        meta["bbox"]["xmin"] = xmin
        meta["bbox"]["xmax"] = xmax
        meta["bbox"]["ymin"] = ymin
        meta["bbox"]["ymax"] = ymax
        meta["bbox"]["zmin"] = float(cube.zori)
        meta["bbox"]["zmax"] = float(cube.zori + cube.zinc * (cube.nlay - 1))
        logger.info("Process data metadata for RegularCube... done!!")

    def _data_process_object_polygons(self):
        """Process/collect the data items for Polygons"""
        logger.info("Process data metadata for Polygons/Polylines")

        dataio = self.dataio
        poly = self.obj

        meta = dataio._meta_data  # shortform
        meta["spec"] = OrderedDict()
        # number of polygons:
        meta["spec"]["npolys"] = np.unique(poly.dataframe[poly.pname].values).size
        xmin, xmax, ymin, ymax, zmin, zmax = poly.get_boundary()

        meta["bbox"] = OrderedDict()
        meta["bbox"]["xmin"] = float(xmin)
        meta["bbox"]["xmax"] = float(xmax)
        meta["bbox"]["ymin"] = float(ymin)
        meta["bbox"]["ymax"] = float(ymax)
        meta["bbox"]["zmin"] = float(zmin)
        meta["bbox"]["zmax"] = float(zmax)
        logger.info("Process data metadata for Polygons... done!!")

    def _data_process_object_dataframe(self):
        """Process/collect the data items for DataFrame."""
        logger.info("Process data metadata for DataFrame (tables)")

        dataio = self.dataio
        dfr = self.obj

        meta = dataio._meta_data  # shortform

        meta["layout"] = "table"

        # define spec record
        meta["spec"] = OrderedDict()
        meta["spec"]["columns"] = list(dfr.columns)
        meta["spec"]["size"] = int(dfr.size)

        meta["bbox"] = None
        logger.info("Process data metadata for DataFrame... done!!")

    def _data_process_object_arrowtable(self):
        """Process/collect the data items for pa.Table"""
        logger.info("Process data metadata for ArrowTables (tables)")

        dataio = self.dataio
        table = self.obj
        meta = dataio._meta_data  # shortform

        meta["layout"] = "table"

        # define spec record
        meta["spec"] = OrderedDict()
        meta["spec"]["columns"] = list(table.column_names)
        meta["spec"]["size"] = table.num_columns * table.num_rows

        meta["bbox"] = None
        logger.info("Process data metadata for ArrowTable... done!!")

    def _fmu_inject_workflow(self):
        """Inject workflow into fmu metadata block."""
        self.dataio._meta_fmu["workflow"] = self.dataio._workflow

    def _display(self):
        """Process common subfields in the display block.

        For now, this is simply injecting a skeleton with loose
        defaults. We might want to be more elaborate in the future.

        Pending discussions and learning from usage.

        The main 'name' attribute may be related to master-data and/or
        be a reference to other things, hence it cannot be prettified
        for display on maps. The display.name serves this purpose.

        display.name can be set through the display_name argument to
        fmu.dataio.ExportData. If not set, the first fallback is the
        name argument. If that is not set either, the last fallback is
        the object name. If that is not set, display.name will be exported
        as None/null.

        The main concept followed for now is that the visualising client
        is to take the most responsibility for how a data object is
        visualized.

        """

        logger.info("Processing display")
        meta = self.dataio._meta_display

        # display.name
        if self.dataio._display_name is not None:
            # first choice: display_name argument
            logger.debug("display.name is set from arguments")
            meta["name"] = self.dataio._display_name
        elif self.dataio._name is not None:
            # second choice: name argument
            logger.debug("display.name is set to name argument as fallback")
            meta["name"] = self.dataio._name
        else:
            # third choice: object name, unless the XTgeo default "unknown"
            try:
                meta["name"] = self.obj.name
                logger.debug("display.name is set to object name as fallback")

                if meta["name"] == "unknown":
                    logger.debug("Got default object name from XTgeo, changing to None")
                    meta["name"] = None
            except AttributeError:
                logger.debug("display.name could not be set")
                meta["name"] = None

        logger.info("Processing display is done!")

    def _item_to_file(self):
        logger.info("Export item to file...")
        logger.debug(f"subtype is {self.subtype}")
        if self.subtype == "RegularSurface":
            fpath = self._item_to_file_regularsurface()
        elif self.subtype == "RegularCube":
            fpath = self._item_to_file_cube()
        elif self.subtype == "Polygons":
            fpath = self._item_to_file_polygons()
        elif self.subtype in ("CPGrid", "CPGridProperty"):
            fpath = self._item_to_file_gridlike()
        elif self.subtype in ("DataFrame", "ArrowTable"):
            fpath = self._item_to_file_table()
        return fpath

    def _item_to_file_regularsurface(self):
        """Write RegularSurface to file"""
        logger.info("Export %s to file...", self.subtype)
        dataio = self.dataio  # shorter
        obj = self.obj

        if isinstance(dataio._tagname, str):
            attr = dataio._tagname.lower().replace(" ", "_")
        else:
            attr = None

        fname, fpath = _utils.construct_filename(
            self.name,
            pretagname=None,
            tagname=attr,
            subfolder=self.subfolder,
            loc="surface",
            outroot=dataio.export_root,
            verbosity=dataio._verbosity,
        )

        fmt = dataio.surface_fformat

        if fmt not in VALID_SURFACE_FORMATS.keys():
            raise ValueError(
                f"The file format {fmt} is not supported.",
                f"Valid surface formats are: {list(VALID_SURFACE_FORMATS.keys())}",
            )

        ext = VALID_SURFACE_FORMATS.get(fmt, ".irap_binary")
        outfile, metafile, relpath, abspath = _utils.verify_path(
            dataio, fpath, fname, ext
        )

        logger.info("Exported file is %s", outfile)
        if "irap" in fmt:
            obj.to_file(outfile, fformat="irap_binary")
            self.dataio._meta_data["format"] = "irap_binary"
            self._item_to_file_create_file_block(outfile, relpath, abspath)
            allmeta = self._item_to_file_collect_all_metadata()
            _utils.export_metadata_file(
                metafile, allmeta, verbosity=self.verbosity, savefmt=dataio.meta_format
            )

        else:
            raise TypeError("Format ... is not implemened")

        return str(outfile)

    def _item_to_file_cube(self):
        """Write Cube to file"""
        logger.info("Export %s to file...", self.subtype)
        dataio = self.dataio  # shorter
        obj = self.obj

        if isinstance(dataio._tagname, str):
            attr = dataio._tagname.lower().replace(" ", "_")
        else:
            attr = None

        fname, fpath = _utils.construct_filename(
            self.name,
            pretagname=None,
            tagname=attr,
            subfolder=self.subfolder,
            loc="cube",
            outroot=dataio.export_root,
            verbosity=dataio._verbosity,
        )

        fmt = dataio.cube_fformat

        if fmt not in VALID_CUBE_FORMATS.keys():
            raise ValueError(
                f"The file format {fmt} is not supported.",
                f"Valid cube formats are: {list(VALID_CUBE_FORMATS.keys())}",
            )

        ext = VALID_CUBE_FORMATS.get(fmt, ".irap_binary")
        outfile, metafile, relpath, abspath = _utils.verify_path(
            dataio, fpath, fname, ext
        )

        logger.info("Exported file is %s", outfile)
        if "segy" in fmt:
            obj.to_file(outfile, fformat="segy")
            self.dataio._meta_data["format"] = "segy"
            self._item_to_file_create_file_block(outfile, relpath, abspath)
            allmeta = self._item_to_file_collect_all_metadata()
            _utils.export_metadata_file(
                metafile, allmeta, verbosity=self.verbosity, savefmt=dataio.meta_format
            )

        else:
            raise TypeError(f"Format <{fmt}> is not implemened")

        return str(outfile)

    def _item_to_file_gridlike(self):
        """Write Grid (geometry) or GridProperty to file"""
        logger.info("Export %s to file...", self.subtype)
        dataio = self.dataio  # shorter
        obj = self.obj

        if isinstance(dataio._tagname, str):
            attr = dataio._tagname.lower().replace(" ", "_")
        else:
            attr = None

        fname, fpath = _utils.construct_filename(
            self.name,
            pretagname=self.parent_name,
            tagname=attr,
            subfolder=self.subfolder,
            loc="grid",
            outroot=dataio.export_root,
            verbosity=dataio._verbosity,
        )

        fmt = dataio.grid_fformat

        if fmt not in VALID_GRID_FORMATS.keys():
            raise ValueError(
                f"The file format {fmt} is not supported.",
                f"Valid grid(-prop) formats are: {list(VALID_GRID_FORMATS.keys())}",
            )

        ext = VALID_GRID_FORMATS.get(fmt, ".hdf")
        outfile, metafile, relpath, abspath = _utils.verify_path(
            dataio, fpath, fname, ext
        )

        logger.info("Exported file is %s", outfile)
        if "roff" in fmt:
            obj.to_file(outfile, fformat="roff")
            self.dataio._meta_data["format"] = "roff"
            self._item_to_file_create_file_block(outfile, relpath, abspath)
            allmeta = self._item_to_file_collect_all_metadata()
            _utils.export_metadata_file(
                metafile, allmeta, verbosity=self.verbosity, savefmt=dataio.meta_format
            )
        else:
            raise TypeError("Format ... is not implemened")

        return str(outfile)

    def _item_to_file_polygons(self):
        """Write Polygons to file."""
        logger.info("Export %s to file...", self.subtype)
        dataio = self.dataio  # shorter
        obj = self.obj

        if isinstance(dataio._tagname, str):
            attr = dataio._tagname.lower().replace(" ", "_")
        else:
            attr = None

        fname, fpath = _utils.construct_filename(
            self.name,
            pretagname=None,
            tagname=attr,
            subfolder=self.subfolder,
            loc="polygons",
            outroot=dataio.export_root,
            verbosity=dataio._verbosity,
        )

        fmt = dataio.polygons_fformat

        if fmt not in VALID_POLYGONS_FORMATS.keys():
            raise ValueError(
                f"The file format {fmt} is not supported.",
                f"Valid polygons formats are: {list(VALID_POLYGONS_FORMATS.keys())}",
            )

        ext = VALID_POLYGONS_FORMATS.get(fmt, ".hdf")

        outfile, metafile, relpath, abspath = _utils.verify_path(
            dataio, fpath, fname, ext
        )

        logger.info("Exported file is %s", outfile)
        if "csv" in fmt:
            renamings = {"X_UTME": "X", "Y_UTMN": "Y", "Z_TVDSS": "Z", "POLY_ID": "ID"}
            worker = obj.dataframe.copy()
            worker.rename(columns=renamings, inplace=True)
            worker.to_csv(outfile, index=False)
            self.dataio._meta_data["format"] = "csv"
            self._item_to_file_create_file_block(outfile, relpath, abspath)
            allmeta = self._item_to_file_collect_all_metadata()
            _utils.export_metadata_file(
                metafile, allmeta, verbosity=self.verbosity, savefmt=dataio.meta_format
            )
        elif "irap_ascii" in fmt:
            obj.to_file(outfile)
            self.dataio._meta_data["format"] = "irap_ascii"
            self._item_to_file_create_file_block(outfile, relpath, abspath)
            allmeta = self._item_to_file_collect_all_metadata()
            _utils.export_metadata_file(
                metafile, allmeta, verbosity=self.verbosity, savefmt=dataio.meta_format
            )
        else:
            raise TypeError("Format is not supported")

        return str(outfile)

    def _item_to_file_table(self):
        """Write DataFrame to file."""
        dataio = self.dataio  # shorter
        obj = self.obj

        if isinstance(dataio._tagname, str):
            attr = dataio._tagname.lower().replace(" ", "_")
        else:
            attr = None

        fname, fpath = _utils.construct_filename(
            self.name,
            pretagname=None,
            tagname=attr,
            subfolder=self.subfolder,
            loc="table",
            outroot=dataio.export_root,
            verbosity=dataio._verbosity,
        )

        # Temporary (?) override so that pa.Table in can only become .arrow out for now
        # Suggest to make the fmt an input argument rather than a class constant

        if isinstance(obj, pa.Table):
            logger.info(
                "Incoming object is pa.Table, so setting outgoing table "
                "format to 'arrow'"
            )
            fmt = "arrow"
        else:
            fmt = dataio.table_fformat

        if fmt not in VALID_TABLE_FORMATS.keys():
            raise ValueError(
                f"The file format {fmt} is not supported.",
                f"Valid table formats are: {list(VALID_TABLE_FORMATS.keys())}",
            )

        ext = VALID_TABLE_FORMATS[fmt]
        outfile, metafile, relpath, abspath = _utils.verify_path(
            dataio, fpath, fname, ext
        )

        logger.info("Exported file is %s", outfile)

        if fmt == "csv":
            logger.info("Exporting table as csv")
            obj.to_csv(outfile, index=self.index_df)
            self.dataio._meta_data["format"] = "csv"
            self._item_to_file_create_file_block(outfile, relpath, abspath)
            allmeta = self._item_to_file_collect_all_metadata()
            _utils.export_metadata_file(
                metafile, allmeta, verbosity=self.verbosity, savefmt=dataio.meta_format
            )
        elif fmt == "arrow":
            logger.info("Exporting table as arrow")
            # comment taken from equinor/webviz_subsurface/smry2arrow.py

            # Writing here is done through the feather import, but could also be
            # done using pa.RecordBatchFileWriter.write_table() with a few
            # pa.ipc.IpcWriteOptions(). It is convenient to use feather since it
            # has ready configured defaults and the actual file format is the same
            # (https://arrow.apache.org/docs/python/feather.html)
            feather.write_feather(obj, dest=outfile)
            self.dataio._meta_data["format"] = "arrow"
            self._item_to_file_create_file_block(outfile, relpath, abspath)
            allmeta = self._item_to_file_collect_all_metadata()
            _utils.export_metadata_file(
                metafile, allmeta, verbosity=self.verbosity, savefmt=dataio.meta_format
            )

        else:
            raise TypeError("Not supported format for tables: %s", fmt)

        return str(outfile)

    def _item_to_file_collect_all_metadata(self):
        """Process all metadata for actual instance."""
        logger.info("Collect all metadata")

        dataio = self.dataio
        allmeta = OrderedDict()

        for dollar in dataio._meta_dollars.keys():
            allmeta[dollar] = dataio._meta_dollars[dollar]

        allmeta["class"] = self.classname
        allmeta["file"] = dataio._meta_file
        allmeta["access"] = dataio._meta_access
        allmeta["masterdata"] = dataio._meta_masterdata
        allmeta["tracklog"] = dataio._meta_tracklog
        allmeta["fmu"] = dataio._meta_fmu
        allmeta["data"] = dataio._meta_data
        allmeta["display"] = dataio._meta_display
        logger.debug("\n%s", json.dumps(allmeta, indent=2, default=str))

        logger.info("Collect all metadata, done")
        return allmeta

    def _item_to_file_create_file_block(self, outfile, relpath, abspath):
        """Process the file block.

        The file block contains relative and absolute paths, file size
        and md5 checksum. This function receives the paths, calculates
        size and checksum, and populates the file block by inserting
        directly to the premade dataio._meta_file.

        """

        self.dataio._meta_file["relative_path"] = str(relpath)
        self.dataio._meta_file["absolute_path"] = str(abspath)

        md5sum = _utils.md5sum(outfile)
        self.dataio._meta_file["checksum_md5"] = md5sum

        size_bytes = _utils.size(outfile)
        self.dataio._meta_file["size_bytes"] = size_bytes<|MERGE_RESOLUTION|>--- conflicted
+++ resolved
@@ -7,24 +7,17 @@
 
 import numpy as np
 import pandas as pd
-<<<<<<< HEAD
 import pyarrow as pa
 from pyarrow import feather
 
-=======
->>>>>>> c3111c9f
 import xtgeo
 
 from . import _utils
 
 VALID_SURFACE_FORMATS = {"irap_binary": ".gri"}
 VALID_GRID_FORMATS = {"hdf": ".hdf", "roff": ".roff"}
-<<<<<<< HEAD
 VALID_TABLE_FORMATS = {"hdf": ".hdf", "csv": ".csv", "arrow": ".arrow"}
-=======
 VALID_CUBE_FORMATS = {"segy": ".segy"}
-VALID_TABLE_FORMATS = {"hdf": ".hdf", "csv": ".csv"}
->>>>>>> c3111c9f
 VALID_POLYGONS_FORMATS = {"hdf": ".hdf", "csv": ".csv", "irap_ascii": ".pol"}
 
 # the content must conform with the given json schema, e.g.
