# Example metadata for a polygon(s)

$schema: https://main-fmu-schemas-dev.radix.equinor.com/schemas/0.8.0/fmu_results.json
version: "0.8.0"
source: fmu

tracklog:
  - datetime: 2020-10-28T14:28:02
    user:
      id: peesv
    event: created
  - datetime: 2020-10-28T14:46:14
    user: 
      id: peesv
    event: updated

class: polygons # class is the main identifier of the data type.

# fmu:
# The fmu block in data objects have more sub-elements compared to ensemble objects.

fmu: # the fmu-block contains information directly related to the FMU context
  model:
    name: ff
    revision: 21.0.0.dev
    description:
      - detailed description
      - optional

  workflow:
    reference: rms/structural_model

  case:
    name: MyCaseName
    uuid: 8bb56d60-8758-481a-89a4-6bac8561d38e
    user:
      id: jriv # $USER from ERT
    description:
      - yet other detailed description
      - optional
    restart_from: 15ce3b84-766f-4c93-9050-b154861f9100   # fmu.iteration.uuid for another iteration/case

  iteration:
    id: 0 # always an int, will be 0 for e.g. "pred"
    uuid: 4b939310-34b1-4179-802c-49460bc0f799
    name: "iter-0" # /"pred"

  realization:
    id: 33
    uuid: 29a15b21-ce13-471b-9a4a-0f791552aa51 # hash of case.uuid + iteration.uuid + realization.id
    name: "realization-33"
    parameters: # directly pass parameters.txt. This is potentially a lot of content, only a stub is included here.
      SENSNAME: faultseal
      SENSCASE: low
      RMS_SEED: 1006
      INIT_FILES:
        PERM_FLUVCHAN_E1_NORM: 0.748433
        PERM_FLUVCHAN_E21_NORM: 0.782068
      KVKH_CHANNEL: 0.6
      KVKH_US: 0.6
      FAULT_SEAL_SCALING: 0.1
      FWL_CENTRAL: 1677

file:
  relative_path: realization-33/iter-0/share/results/polygons/field_outline--goc.gri # case-relative
  absolute_path: /some/absolute/path//realization-33/iter-0/share/results/polygons/field_outline--goc.gri
  checksum_md5: kjhsdfvsdlfk23knerknvk23  # checksum of the file, not the data.
<<<<<<< HEAD
  size_bytes: 5010144
=======
  size_bytes: 132321
>>>>>>> 3a152ae1

data: # The data block describes the actual data (e.g. surface). Only present in data objects

  content: field_outline  # white-listed and standardized

  # if stratigraphic, name must match the strat column. This is the official name of this surface.
  name: field_outline--goc
  stratigraphic: false  # if true, this is a stratigraphic surface found in the strat column

  # content-specific tag: When content == "field_outline", expect the 'field_outline' tag
  field_outline:
    contact: goc

  properties: # what the values actually show. List, only one for IRAP Binary surfaces. Multiple for 3d grid or multi-parameter surfaces. First is geometry.
    - name: PropertyName
      attribute: goc
      is_discrete: false # to be used for discrete values in surfaces.
      calculation: null # max/min/rms/var/maxpos/sum/etc

  format: csv
  unit: m
  vertical_domain: depth # / time / null
  depth_reference: msl # / seabed / etc # mandatory when vertical_domain is depth?
  spec:
    npolys: 6
  bbox:
    xmin: 456012.5003497944
    xmax: 467540.52762886323
    ymin: 5926499.999511719
    ymax: 5939492.128326312
    zmin: 1244.039
    zmax: 2302.683
  time:
    - value: 2020-10-28T14:28:02
      label: "some label"
    - value: 2020-10-28T14:28:02
      label: "some other label"
  is_prediction: true # A mechanism for separating pure QC output from actual predictions
  is_observation: false # Used for 4D data currently but also valid for other data?
  description:
    - Field outline calculated as intersection between top reservoir and the GOC
    - Made in a FMU workflow

display:
  name: Field outline
  subtitle: (GOC)
  line:
    show: true
    color: red
    style: solid
  fill:
    show: false

access:
  asset:
    name: Drogon
  ssdl:
    access_level: internal
    rep_include: true

masterdata:
  smda:
    country:
      - identifier: Norway
        uuid: ad214d85-8a1d-19da-e053-c918a4889309
    discovery:
      - short_identifier: DROGON
        uuid: 00000000-0000-0000-0000-000000000000 # mock uuid for Drogon
    field:
      - identifier: DROGON
        uuid: 00000000-0000-0000-0000-000000000000 # mock uuid for Drogon
    coordinate_system:
      identifier: ST_WGS84_UTM37N_P32637
      uuid: ad214d85-dac7-19da-e053-c918a4889309
    stratigraphic_column:
      identifier: DROGON_2020
      uuid: 00000000-0000-0000-0000-000000000000 # mock uuid for Drogon
<|MERGE_RESOLUTION|>--- conflicted
+++ resolved
@@ -65,11 +65,7 @@
   relative_path: realization-33/iter-0/share/results/polygons/field_outline--goc.gri # case-relative
   absolute_path: /some/absolute/path//realization-33/iter-0/share/results/polygons/field_outline--goc.gri
   checksum_md5: kjhsdfvsdlfk23knerknvk23  # checksum of the file, not the data.
-<<<<<<< HEAD
-  size_bytes: 5010144
-=======
   size_bytes: 132321
->>>>>>> 3a152ae1
 
 data: # The data block describes the actual data (e.g. surface). Only present in data objects
 
