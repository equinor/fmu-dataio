# Example metadata for an aggregated surface.

# An aggregated surface is a statistical representation of a distribution of surfaces.
# E.g. 200 realizations produce a surface representing the same horizon. This is now a
# distribution representing this surface with n=200. An aggregated surface is a
# statistical representation of this distribution, e.g. "mean", "min", "max", "p10", etc.

$schema: https://main-fmu-schemas-dev.radix.equinor.com/schemas/0.8.0/fmu_results.json
version: "0.8.0"
source: fmu

tracklog:
  - datetime: 2020-10-28T14:28:02
    user:
      id: peesv
    event: created
  - datetime: 2020-10-28T14:46:14
    user: 
      id: peesv
    event: updated

class: surface # class is the main identifier of the data type.

fmu: # the fmu-block contains information directly related to the FMU context
  model:
    name: ff
    revision: 21.0.0.dev
    description:
      - detailed description
      - optional

  workflow:
    reference: rms/structural_model

  case:
    name: MyCaseName
    uuid: 8bb56d60-8758-481a-89a4-6bac8561d38e
    user:
      id: jriv # $USER from ERT
    description:
      - yet other detailed description
      - optional
    restart_from: 15ce3b84-766f-4c93-9050-b154861f9100   # fmu.iteration.uuid for another iteration/case

  iteration:
    id: 0 # always an int, will be 0 for e.g. "pred"
    uuid: 4b939310-34b1-4179-802c-49460bc0f799 # hash of case.uuid + iteration.id
    name: "iter-0" # /"pred"

  aggregation:
    operation: mean
    realization_ids: # a list of realization IDs used for this aggregation
      - 0
      - 1
      - 2
      - 3
      - 64
      - 125
      - 399
    parameters:    # if aggregation is based on one or more parameter, put the parameter(s) here
      SENSNAME: faultseal
      SENSCASE: low
      RMS_SEED: 1006
      INIT_FILES:
        PERM_FLUVCHAN_E1_NORM: 0.748433
        PERM_FLUVCHAN_E21_NORM: 0.782068
      KVKH_CHANNEL: 0.6
      KVKH_US: 0.6
      FAULT_SEAL_SCALING: 0.1
      FWL_CENTRAL: 1677

    # the aggregation ID is an identifier for a specific distribution
    # E.g. "min" and "max" for the same set of input realizations.
    id: 15ce3b84-766f-4c93-9050-b154861f9100

file:
  relative_path: iter-0/share/results/maps/volantis_gp_base--amplitude--mean.gri # case-relative
  absolute_path: /some/absolute/path/iter-0/share/results/maps/volantis_gp_base--amplitude--mean.gri
  checksum_md5: kjhsdfvsdlfk23knerknvk23  # checksum of the file, not the data.
<<<<<<< HEAD
  size_bytes: 5010144
=======
  size_bytes: 132321
>>>>>>> 3a152ae1

data: # The data block describes the actual data (e.g. surface). Only present in data objects

  content: depth   # white-listed and standardized

  # if stratigraphic, name must match the strat column. This is the official name of this surface.
  name: volantis_top-volantis_base
  stratigraphic: false  # if true, this is a stratigraphic surface found in the strat column
  offset: 0.0  # to be used if a specific horizon is represented with an offset.

  top: # not required, but allowed
    name: volantis_gp_top
    stratigraphic: true
    offset: 2.0
  base:
    name: volantis_gp_top
    stratigraphic: true
    offset: 8.3

  stratigraphic_alias: # other stratigraphic entities this corresponds to in the strat column, e.g. Top Viking vs Top Draupne.
    - SomeName Fm. 1 Top
  alias: # other known-as names, such as name used inside RMS etc
    - somename_fm_1_top
    - top_somename

  properties: # what the values actually show. List, only one for IRAP Binary surfaces. Multiple for 3d grid or multi-parameter surfaces. First is geometry.
    - name: PropertyName
      attribute: mean
      is_discrete: false # to be used for discrete values in surfaces.
      calculation: null # max/min/rms/var/maxpos/sum/etc

  format: irap_binary
  layout: regular # / cornerpoint / structured / etc
  unit: m
  vertical_domain: depth # / time / null
  depth_reference: msl # / seabed / etc # mandatory when vertical_domain is depth?
  grid_model: # Making this an object to allow for expanding in the future
    name: MyGrid # important for data identification, also important for other data types
  spec: # class/layout dependent, optional? Can spec be expanded to work for all data types?
    ncol: 281
    nrow: 441
    nlay: 333
    xori: 461499.9997558594
    yori: 5926500.0
    xinc: 25.0
    yinc: 25.0
    yflip: 1
    rotation: 30.000000834826057
    undef: 1.0e+33  # Allow both number and string
  bbox:
    xmin: 456012.5003497944
    xmax: 467540.52762886323
    ymin: 5926499.999511719
    ymax: 5939492.128326312
    zmin: 1244.039
    zmax: 2302.683
  time:
    - value: 2020-10-28T14:28:02
      label: "some label"
    - value: 2020-10-28T14:28:02
      label: "some other label"
  is_prediction: true # A mechanism for separating pure QC output from actual predictions
  is_observation: true # Used for 4D data currently but also valid for other data?
  description:
    - Depth surfaces extracted from the structural model
    - Made in a FMU work flow

display:
  name: Top Volantis
  subtitle: Some subtitle
  line:
    show: true
    color: black
    style: solid
  points:
    show: false
    color: null
  contours:
    show: true
    color: black
    increment: 20
  fill:
    show: true
    color: black # color and colormap are mutually exclusive in practice, so clients must choose.
    colormap: gist_earth
    display_min: 1221.3
    display_max: 1900.0

access:
  asset:
    name: Drogon
  ssdl:
    access_level: internal
    rep_include: true

masterdata:
  smda:
    country:
      - identifier: Norway
        uuid: ad214d85-8a1d-19da-e053-c918a4889309
    discovery:
      - short_identifier: DROGON
        uuid: 00000000-0000-0000-0000-000000000000 # mock uuid for Drogon
    field:
      - identifier: DROGON
        uuid: 00000000-0000-0000-0000-000000000000 # mock uuid for Drogon
    coordinate_system:
      identifier: ST_WGS84_UTM37N_P32637
      uuid: ad214d85-dac7-19da-e053-c918a4889309
    stratigraphic_column:
      identifier: DROGON_2020
      uuid: 00000000-0000-0000-0000-000000000000 # mock uuid for Drogon
<|MERGE_RESOLUTION|>--- conflicted
+++ resolved
@@ -77,11 +77,7 @@
   relative_path: iter-0/share/results/maps/volantis_gp_base--amplitude--mean.gri # case-relative
   absolute_path: /some/absolute/path/iter-0/share/results/maps/volantis_gp_base--amplitude--mean.gri
   checksum_md5: kjhsdfvsdlfk23knerknvk23  # checksum of the file, not the data.
-<<<<<<< HEAD
-  size_bytes: 5010144
-=======
   size_bytes: 132321
->>>>>>> 3a152ae1
 
 data: # The data block describes the actual data (e.g. surface). Only present in data objects
 
