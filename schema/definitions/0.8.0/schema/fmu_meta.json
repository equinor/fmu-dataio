{
  "$contractual": [
    "access",
    "class",
    "data.alias",
    "data.bbox",
    "data.content",
    "data.format",
    "data.grid_model",
    "data.is_observation",
    "data.is_prediction",
    "data.name",
    "data.offset",
    "data.seismic.attribute",
    "data.spec.columns",
    "data.stratigraphic",
    "data.stratigraphic_alias",
    "data.tagname",
    "data.time",
    "data.vertical_domain",
    "file.checksum_md5",
    "file.relative_path",
    "file.size_bytes",
    "fmu.aggregation.operation",
    "fmu.aggregation.realization_ids",
    "fmu.case",
    "fmu.context.stage",
    "fmu.iteration.name",
    "fmu.iteration.uuid",
    "fmu.model",
    "fmu.realization.id",
    "fmu.realization.name",
    "fmu.realization.uuid",
    "fmu.workflow",
    "masterdata",
    "source",
    "tracklog.datetime",
    "tracklog.event",
    "tracklog.user.id",
    "version"
  ],
  "$defs": {
    "Access": {
      "properties": {
        "asset": {
          "$ref": "#/$defs/Asset"
        },
        "classification": {
          "anyOf": [
            {
              "$ref": "#/$defs/AccessLevel"
            },
            {
              "type": "null"
            }
          ],
          "default": null
        }
      },
      "required": [
        "asset"
      ],
      "title": "Access",
      "type": "object"
    },
    "AccessLevel": {
      "enum": [
        "asset",
        "internal",
        "restricted"
      ],
      "title": "AccessLevel",
      "type": "string"
    },
    "Aggregation": {
      "properties": {
        "id": {
          "description": "The ID of this aggregation",
          "examples": [
            "15ce3b84-766f-4c93-9050-b154861f9100"
          ],
          "format": "uuid",
          "title": "Id",
          "type": "string"
        },
        "operation": {
          "description": "The aggregation performed",
          "title": "Operation",
          "type": "string"
        },
        "parameters": {
          "anyOf": [
            {
              "$ref": "#/$defs/Parameters"
            },
            {
              "type": "null"
            }
          ],
          "default": null,
          "description": "Parameters for this realization"
        },
        "realization_ids": {
          "description": "Array of realization ids included in this aggregation",
          "items": {
            "type": "integer"
          },
          "title": "Realization Ids",
          "type": "array"
        }
      },
      "required": [
        "id",
        "operation",
        "realization_ids"
      ],
      "title": "Aggregation",
      "type": "object"
    },
    "AnyContent": {
      "dependencies": {
        "base": {
          "required": [
            "top"
          ]
        },
        "top": {
          "required": [
            "base"
          ]
        }
      },
      "discriminator": {
        "propertyName": "content"
      },
      "oneOf": [
        {
          "$ref": "#/$defs/DepthContent"
        },
        {
          "$ref": "#/$defs/FaciesThicknessContent"
        },
        {
          "$ref": "#/$defs/FaultLinesContent"
        },
        {
          "$ref": "#/$defs/FieldOutlineContent"
        },
        {
          "$ref": "#/$defs/FieldRegionContent"
        },
        {
          "$ref": "#/$defs/FluidContactContent"
        },
        {
          "$ref": "#/$defs/KPProductContent"
        },
        {
          "$ref": "#/$defs/LiftCurvesContent"
        },
        {
          "$ref": "#/$defs/NamedAreaContent"
        },
        {
          "$ref": "#/$defs/ParametersContent"
        },
        {
          "$ref": "#/$defs/PinchoutContent"
        },
        {
          "$ref": "#/$defs/PropertyContent"
        },
        {
          "$ref": "#/$defs/FaultPropertiesContent"
        },
        {
          "$ref": "#/$defs/PVTContent"
        },
        {
          "$ref": "#/$defs/RegionsContent"
        },
        {
          "$ref": "#/$defs/RelpermContent"
        },
        {
          "$ref": "#/$defs/RFTContent"
        },
        {
          "$ref": "#/$defs/SeismicContent"
        },
        {
          "$ref": "#/$defs/SubcropContent"
        },
        {
          "$ref": "#/$defs/ThicknessContent"
        },
        {
          "$ref": "#/$defs/TimeContent"
        },
        {
          "$ref": "#/$defs/TimeSeriesContent"
        },
        {
          "$ref": "#/$defs/VelocityContent"
        },
        {
          "$ref": "#/$defs/VolumesContent"
        },
        {
          "$ref": "#/$defs/WellPicksContent"
        }
      ],
      "title": "AnyContent"
    },
    "Asset": {
      "properties": {
        "name": {
          "examples": [
            "Drogon"
          ],
          "title": "Name",
          "type": "string"
        }
      },
      "required": [
        "name"
      ],
      "title": "Asset",
      "type": "object"
    },
    "AxisOrientation": {
      "enum": [
        1,
        -1
      ],
      "title": "AxisOrientation",
      "type": "integer"
    },
    "BoundingBox2D": {
      "properties": {
        "xmax": {
          "description": "Maximum x-coordinate",
          "title": "Xmax",
          "type": "number"
        },
        "xmin": {
          "description": "Minimum x-coordinate",
          "title": "Xmin",
          "type": "number"
        },
        "ymax": {
          "description": "Maximum y-coordinate",
          "title": "Ymax",
          "type": "number"
        },
        "ymin": {
          "description": "Minimum y-coordinate",
          "title": "Ymin",
          "type": "number"
        }
      },
      "required": [
        "xmin",
        "xmax",
        "ymin",
        "ymax"
      ],
      "title": "BoundingBox2D",
      "type": "object"
    },
    "BoundingBox3D": {
      "properties": {
        "xmax": {
          "description": "Maximum x-coordinate",
          "title": "Xmax",
          "type": "number"
        },
        "xmin": {
          "description": "Minimum x-coordinate",
          "title": "Xmin",
          "type": "number"
        },
        "ymax": {
          "description": "Maximum y-coordinate",
          "title": "Ymax",
          "type": "number"
        },
        "ymin": {
          "description": "Minimum y-coordinate",
          "title": "Ymin",
          "type": "number"
        },
        "zmax": {
          "description": "Maximum z-coordinate",
          "title": "Zmax",
          "type": "number"
        },
        "zmin": {
          "description": "Minimum z-coordinate",
          "title": "Zmin",
          "type": "number"
        }
      },
      "required": [
        "xmin",
        "xmax",
        "ymin",
        "ymax",
        "zmin",
        "zmax"
      ],
      "title": "BoundingBox3D",
      "type": "object"
    },
    "CPGridPropertySpecification": {
      "properties": {
        "ncol": {
          "description": "The number of columns",
          "title": "Ncol",
          "type": "integer"
        },
        "nlay": {
          "description": "The number of layers",
          "title": "Nlay",
          "type": "integer"
        },
        "nrow": {
          "description": "The number of rows",
          "title": "Nrow",
          "type": "integer"
        }
      },
      "required": [
        "nrow",
        "ncol",
        "nlay"
      ],
      "title": "CPGridPropertySpecification",
      "type": "object"
    },
    "CPGridSpecification": {
      "description": "Corner point grid",
      "properties": {
        "ncol": {
          "description": "The number of columns",
          "title": "Ncol",
          "type": "integer"
        },
        "nlay": {
          "description": "The number of layers",
          "title": "Nlay",
          "type": "integer"
        },
        "nrow": {
          "description": "The number of rows",
          "title": "Nrow",
          "type": "integer"
        },
        "xscale": {
          "description": "Scaling factor for the x-axis",
          "title": "Xscale",
          "type": "number"
        },
        "xshift": {
          "description": "Shift along the x-axis",
          "title": "Xshift",
          "type": "number"
        },
        "yscale": {
          "description": "Scaling factor for the y-axis",
          "title": "Yscale",
          "type": "number"
        },
        "yshift": {
          "description": "Shift along the y-axis",
          "title": "Yshift",
          "type": "number"
        },
        "zscale": {
          "description": "Scaling factor for the z-axis",
          "title": "Zscale",
          "type": "number"
        },
        "zshift": {
          "description": "Shift along the z-axis",
          "title": "Zshift",
          "type": "number"
        }
      },
      "required": [
        "nrow",
        "ncol",
        "nlay",
        "xshift",
        "yshift",
        "zshift",
        "xscale",
        "yscale",
        "zscale"
      ],
      "title": "CPGridSpecification",
      "type": "object"
    },
    "Context": {
      "description": "The internal FMU context in which this data object was produced",
      "properties": {
        "stage": {
          "enum": [
            "case",
            "iteration",
            "realization"
          ],
          "title": "Stage",
          "type": "string"
        }
      },
      "required": [
        "stage"
      ],
      "title": "Context",
      "type": "object"
    },
    "CoordinateSystem": {
      "properties": {
        "identifier": {
          "examples": [
            "ST_WGS84_UTM37N_P32637"
          ],
          "title": "Identifier",
          "type": "string"
        },
        "uuid": {
          "examples": [
            "15ce3b84-766f-4c93-9050-b154861f9100"
          ],
          "format": "uuid",
          "title": "Uuid",
          "type": "string"
        }
      },
      "required": [
        "identifier",
        "uuid"
      ],
      "title": "CoordinateSystem",
      "type": "object"
    },
    "CountryItem": {
      "properties": {
        "identifier": {
          "examples": [
            "Norway"
          ],
          "title": "Identifier",
          "type": "string"
        },
        "uuid": {
          "examples": [
            "15ce3b84-766f-4c93-9050-b154861f9100"
          ],
          "format": "uuid",
          "title": "Uuid",
          "type": "string"
        }
      },
      "required": [
        "identifier",
        "uuid"
      ],
      "title": "CountryItem",
      "type": "object"
    },
    "CubeSpecification": {
      "properties": {
        "ncol": {
          "description": "The number of columns",
          "title": "Ncol",
          "type": "integer"
        },
        "nlay": {
          "description": "The number of layers",
          "title": "Nlay",
          "type": "integer"
        },
        "nrow": {
          "description": "The number of rows",
          "title": "Nrow",
          "type": "integer"
        },
        "rotation": {
          "description": "Rotation angle",
          "title": "Rotation",
          "type": "number"
        },
        "undef": {
          "description": "Value representing undefined data",
          "title": "Undef",
          "type": "number"
        },
        "xinc": {
          "description": "Increment along the x-axis",
          "title": "Xinc",
          "type": "number"
        },
        "xori": {
          "description": "Origin along the x-axis",
          "title": "Xori",
          "type": "number"
        },
        "yflip": {
          "allOf": [
            {
              "$ref": "#/$defs/AxisOrientation"
            }
          ],
          "description": "Flip along the y-axis, -1 or 1"
        },
        "yinc": {
          "description": "Increment along the y-axis",
          "title": "Yinc",
          "type": "number"
        },
        "yori": {
          "description": "Origin along the y-axis",
          "title": "Yori",
          "type": "number"
        },
        "zflip": {
          "allOf": [
            {
              "$ref": "#/$defs/AxisOrientation"
            }
          ],
          "description": "Flip along the z-axis, -1 or 1"
        },
        "zinc": {
          "description": "Increment along the z-axis",
          "title": "Zinc",
          "type": "number"
        },
        "zori": {
          "description": "Origin along the z-axis",
          "title": "Zori",
          "type": "number"
        }
      },
      "required": [
        "nrow",
        "ncol",
        "rotation",
        "undef",
        "xinc",
        "yinc",
        "xori",
        "yflip",
        "yori",
        "nlay",
        "zinc",
        "zori",
        "zflip"
      ],
      "title": "CubeSpecification",
      "type": "object"
    },
    "DepthContent": {
      "properties": {
        "alias": {
          "anyOf": [
            {
              "items": {
                "type": "string"
              },
              "type": "array"
            },
            {
              "type": "null"
            }
          ],
          "default": null,
          "title": "Alias"
        },
        "base": {
          "anyOf": [
            {
              "$ref": "#/$defs/Layer"
            },
            {
              "type": "null"
            }
          ],
          "default": null
        },
        "bbox": {
          "anyOf": [
            {
              "$ref": "#/$defs/BoundingBox2D"
            },
            {
              "$ref": "#/$defs/BoundingBox3D"
            },
            {
              "type": "null"
            }
          ],
          "default": null,
          "title": "Bbox"
        },
        "content": {
          "const": "depth",
          "title": "Content"
        },
        "depth_reference": {
          "enum": [
            "msl",
            "sb",
            "rkb"
          ],
          "title": "Depth Reference",
          "type": "string"
        },
        "description": {
          "anyOf": [
            {
              "items": {
                "type": "string"
              },
              "type": "array"
            },
            {
              "type": "null"
            }
          ],
          "default": null,
          "title": "Description"
        },
        "format": {
          "examples": [
            "irap_binary"
          ],
          "title": "Format",
          "type": "string"
        },
        "grid_model": {
          "anyOf": [
            {
              "$ref": "#/$defs/GridModel"
            },
            {
              "type": "null"
            }
          ],
          "default": null
        },
        "is_observation": {
          "title": "Is observation flag",
          "type": "boolean"
        },
        "is_prediction": {
          "title": "Is prediction flag",
          "type": "boolean"
        },
        "layout": {
          "anyOf": [
            {
              "type": "string"
            },
            {
              "type": "null"
            }
          ],
          "default": null,
          "examples": [
            "regular"
          ],
          "title": "Layout"
        },
        "name": {
          "description": "Name of the data object. If stratigraphic, match the entry in the stratigraphic column",
          "examples": [
            "VIKING GP. Top"
          ],
          "title": "Name",
          "type": "string"
        },
        "offset": {
          "default": 0.0,
          "title": "Offset",
          "type": "number"
        },
        "spec": {
          "anyOf": [
            {
              "$ref": "#/$defs/CPGridPropertySpecification"
            },
            {
              "$ref": "#/$defs/CPGridSpecification"
            },
            {
              "$ref": "#/$defs/FaultRoomSurfaceSpecification"
            },
            {
              "$ref": "#/$defs/PointSpecification"
            },
            {
              "$ref": "#/$defs/CubeSpecification"
            },
            {
              "$ref": "#/$defs/PolygonsSpecification"
            },
            {
              "$ref": "#/$defs/SurfaceSpecification"
            },
            {
              "$ref": "#/$defs/TableSpecification"
            },
            {
              "$ref": "#/$defs/WellPointsDictionaryCaseSpecification"
            },
            {
              "type": "null"
            }
          ],
          "default": null,
          "title": "Spec"
        },
        "stratigraphic": {
          "description": "True if data object represents an entity in the stratigraphic column",
          "title": "Stratigraphic",
          "type": "boolean"
        },
        "stratigraphic_alias": {
          "anyOf": [
            {
              "items": {
                "type": "string"
              },
              "type": "array"
            },
            {
              "type": "null"
            }
          ],
          "default": null,
          "title": "Stratigraphic Alias"
        },
        "table_index": {
          "anyOf": [
            {
              "items": {
                "type": "string"
              },
              "type": "array"
            },
            {
              "type": "null"
            }
          ],
          "default": null,
          "description": "Column names in the table which can be used for indexing",
          "examples": [
            [
              "ZONE",
              "REGION"
            ]
          ],
          "title": "Table Index"
        },
        "tagname": {
          "anyOf": [
            {
              "type": "string"
            },
            {
              "type": "null"
            }
          ],
          "default": null,
          "description": "A semi-human readable tag for internal usage and uniqueness",
          "examples": [
            "ds_extract_geogrid",
            "ds_post_strucmod"
          ],
          "title": "Tagname"
        },
        "time": {
          "anyOf": [
            {
              "$ref": "#/$defs/Time"
            },
            {
              "type": "null"
            }
          ],
          "default": null
        },
        "top": {
          "anyOf": [
            {
              "$ref": "#/$defs/Layer"
            },
            {
              "type": "null"
            }
          ],
          "default": null
        },
        "undef_is_zero": {
          "anyOf": [
            {
              "type": "boolean"
            },
            {
              "type": "null"
            }
          ],
          "default": null,
          "description": "Flag if undefined values are to be interpreted as zero",
          "title": "Undef Is Zero"
        },
        "unit": {
          "default": "",
          "examples": [
            "m"
          ],
          "title": "Unit",
          "type": "string"
        },
        "vertical_domain": {
          "anyOf": [
            {
              "enum": [
                "depth",
                "time"
              ],
              "type": "string"
            },
            {
              "type": "null"
            }
          ],
          "default": null,
          "examples": [
            "depth"
          ],
          "title": "Vertical Domain"
        }
      },
      "required": [
        "content",
        "format",
        "is_observation",
        "is_prediction",
        "name",
        "stratigraphic",
        "depth_reference"
      ],
      "title": "DepthContent",
      "type": "object"
    },
    "DiscoveryItem": {
      "properties": {
        "short_identifier": {
          "examples": [
            "SomeDiscovery"
          ],
          "title": "Short Identifier",
          "type": "string"
        },
        "uuid": {
          "examples": [
            "15ce3b84-766f-4c93-9050-b154861f9100"
          ],
          "format": "uuid",
          "title": "Uuid",
          "type": "string"
        }
      },
      "required": [
        "short_identifier",
        "uuid"
      ],
      "title": "DiscoveryItem",
      "type": "object"
    },
    "Display": {
      "properties": {
        "name": {
          "anyOf": [
            {
              "type": "string"
            },
            {
              "type": "null"
            }
          ],
          "default": null,
          "title": "Name"
        }
      },
      "title": "Display",
      "type": "object"
    },
    "FMUCase": {
      "properties": {
        "description": {
          "anyOf": [
            {
              "items": {
                "type": "string"
              },
              "type": "array"
            },
            {
              "type": "null"
            }
          ],
          "default": null,
          "title": "Description"
        },
        "name": {
          "description": "The case name",
          "examples": [
            "MyCaseName"
          ],
          "title": "Name",
          "type": "string"
        },
        "user": {
          "allOf": [
            {
              "$ref": "#/$defs/User"
            }
          ],
          "description": "The user name used in ERT"
        },
        "uuid": {
          "examples": [
            "15ce3b84-766f-4c93-9050-b154861f9100"
          ],
          "format": "uuid",
          "title": "Uuid",
          "type": "string"
        }
      },
      "required": [
        "name",
        "user",
        "uuid"
      ],
      "title": "FMUCase",
      "type": "object"
    },
    "FMUCaseClassMeta": {
      "properties": {
        "access": {
          "$ref": "#/$defs/Access"
        },
        "class": {
          "const": "case",
          "title": "Metadata class"
        },
        "fmu": {
          "$ref": "#/$defs/FMUClassMetaCase"
        },
        "masterdata": {
          "$ref": "#/$defs/Masterdata"
        },
        "source": {
          "const": "fmu",
          "description": "Data source (FMU)",
          "title": "Source"
        },
        "tracklog": {
          "items": {
            "$ref": "#/$defs/TracklogEvent"
          },
          "title": "Tracklog",
          "type": "array"
        },
        "version": {
          "const": "0.8.0",
          "title": "FMU results metadata version"
        }
      },
      "required": [
        "class",
        "masterdata",
        "tracklog",
        "source",
        "version",
        "fmu",
        "access"
      ],
      "title": "FMUCaseClassMeta",
      "type": "object"
    },
    "FMUClassMetaCase": {
      "description": "The FMU block records properties that are specific to FMU",
      "properties": {
        "case": {
          "$ref": "#/$defs/FMUCase"
        },
        "model": {
          "$ref": "#/$defs/FMUModel"
        }
      },
      "required": [
        "case",
        "model"
      ],
      "title": "FMUClassMetaCase",
      "type": "object"
    },
    "FMUClassMetaData": {
      "dependencies": {
        "aggregation": {
          "not": {
            "required": [
              "realization"
            ]
          }
        },
        "realization": {
          "not": {
            "required": [
              "aggregation"
            ]
          }
        }
      },
      "description": "The FMU block records properties that are specific to FMU",
      "properties": {
        "aggregation": {
          "anyOf": [
            {
              "$ref": "#/$defs/Aggregation"
            },
            {
              "type": "null"
            }
          ],
          "default": null
        },
        "case": {
          "$ref": "#/$defs/FMUCase"
        },
        "context": {
          "$ref": "#/$defs/Context"
        },
        "iteration": {
          "anyOf": [
            {
              "$ref": "#/$defs/Iteration"
            },
            {
              "type": "null"
            }
          ],
          "default": null
        },
        "model": {
          "$ref": "#/$defs/FMUModel"
        },
        "realization": {
          "anyOf": [
            {
              "$ref": "#/$defs/Realization"
            },
            {
              "type": "null"
            }
          ],
          "default": null
        },
        "workflow": {
          "anyOf": [
            {
              "$ref": "#/$defs/Workflow"
            },
            {
              "type": "null"
            }
          ],
          "default": null
        }
      },
      "required": [
        "case",
        "context",
        "model"
      ],
      "title": "FMUClassMetaData",
      "type": "object"
    },
    "FMUDataClassMeta": {
      "properties": {
        "access": {
          "$ref": "#/$defs/SsdlAccess"
        },
        "class": {
          "enum": [
            "surface",
            "table",
            "cpgrid",
            "cpgrid_property",
            "polygons",
            "cube",
            "well",
            "points",
            "dictionary"
          ],
          "title": "Metadata class",
          "type": "string"
        },
        "data": {
          "$ref": "#/$defs/AnyContent"
        },
        "display": {
          "$ref": "#/$defs/Display"
        },
        "file": {
          "$ref": "#/$defs/File"
        },
        "fmu": {
          "$ref": "#/$defs/FMUClassMetaData"
        },
        "masterdata": {
          "$ref": "#/$defs/Masterdata"
        },
        "source": {
          "const": "fmu",
          "description": "Data source (FMU)",
          "title": "Source"
        },
        "tracklog": {
          "items": {
            "$ref": "#/$defs/TracklogEvent"
          },
          "title": "Tracklog",
          "type": "array"
        },
        "version": {
          "const": "0.8.0",
          "title": "FMU results metadata version"
        }
      },
      "required": [
        "class",
        "masterdata",
        "tracklog",
        "source",
        "version",
        "fmu",
        "access",
        "data",
        "file",
        "display"
      ],
      "title": "FMUDataClassMeta",
      "type": "object"
    },
    "FMUModel": {
      "properties": {
        "description": {
          "anyOf": [
            {
              "items": {
                "type": "string"
              },
              "type": "array"
            },
            {
              "type": "null"
            }
          ],
          "default": null,
          "description": "This is a free text description of the model setup",
          "title": "Description"
        },
        "name": {
          "anyOf": [
            {
              "type": "string"
            },
            {
              "type": "null"
            }
          ],
          "default": null,
          "examples": [
            "Drogon"
          ],
          "title": "Name"
        },
        "revision": {
          "anyOf": [
            {
              "type": "string"
            },
            {
              "type": "null"
            }
          ],
          "default": null,
          "examples": [
            "21.0.0.dev"
          ],
          "title": "Revision"
        }
      },
      "title": "FMUModel",
      "type": "object"
    },
    "FMUTimeObject": {
      "description": "Time stamp for data object.",
      "properties": {
        "label": {
          "anyOf": [
            {
              "type": "string"
            },
            {
              "type": "null"
            }
          ],
          "default": null,
          "examples": [
            "base",
            "monitor",
            "mylabel"
          ],
          "title": "Label"
        },
        "value": {
          "anyOf": [
            {
              "format": "date-time",
              "type": "string"
            },
            {
              "type": "null"
            }
          ],
          "default": null,
          "examples": [
            "2020-10-28T14:28:02"
          ],
          "title": "Value"
        }
      },
      "title": "FMUTimeObject",
      "type": "object"
    },
    "FaciesThicknessContent": {
      "properties": {
        "alias": {
          "anyOf": [
            {
              "items": {
                "type": "string"
              },
              "type": "array"
            },
            {
              "type": "null"
            }
          ],
          "default": null,
          "title": "Alias"
        },
        "base": {
          "anyOf": [
            {
              "$ref": "#/$defs/Layer"
            },
            {
              "type": "null"
            }
          ],
          "default": null
        },
        "bbox": {
          "anyOf": [
            {
              "$ref": "#/$defs/BoundingBox2D"
            },
            {
              "$ref": "#/$defs/BoundingBox3D"
            },
            {
              "type": "null"
            }
          ],
          "default": null,
          "title": "Bbox"
        },
        "content": {
          "const": "facies_thickness",
          "title": "Content"
        },
        "description": {
          "anyOf": [
            {
              "items": {
                "type": "string"
              },
              "type": "array"
            },
            {
              "type": "null"
            }
          ],
          "default": null,
          "title": "Description"
        },
        "format": {
          "examples": [
            "irap_binary"
          ],
          "title": "Format",
          "type": "string"
        },
        "grid_model": {
          "anyOf": [
            {
              "$ref": "#/$defs/GridModel"
            },
            {
              "type": "null"
            }
          ],
          "default": null
        },
        "is_observation": {
          "title": "Is observation flag",
          "type": "boolean"
        },
        "is_prediction": {
          "title": "Is prediction flag",
          "type": "boolean"
        },
        "layout": {
          "anyOf": [
            {
              "type": "string"
            },
            {
              "type": "null"
            }
          ],
          "default": null,
          "examples": [
            "regular"
          ],
          "title": "Layout"
        },
        "name": {
          "description": "Name of the data object. If stratigraphic, match the entry in the stratigraphic column",
          "examples": [
            "VIKING GP. Top"
          ],
          "title": "Name",
          "type": "string"
        },
        "offset": {
          "default": 0.0,
          "title": "Offset",
          "type": "number"
        },
        "spec": {
          "anyOf": [
            {
              "$ref": "#/$defs/CPGridPropertySpecification"
            },
            {
              "$ref": "#/$defs/CPGridSpecification"
            },
            {
              "$ref": "#/$defs/FaultRoomSurfaceSpecification"
            },
            {
              "$ref": "#/$defs/PointSpecification"
            },
            {
              "$ref": "#/$defs/CubeSpecification"
            },
            {
              "$ref": "#/$defs/PolygonsSpecification"
            },
            {
              "$ref": "#/$defs/SurfaceSpecification"
            },
            {
              "$ref": "#/$defs/TableSpecification"
            },
            {
              "$ref": "#/$defs/WellPointsDictionaryCaseSpecification"
            },
            {
              "type": "null"
            }
          ],
          "default": null,
          "title": "Spec"
        },
        "stratigraphic": {
          "description": "True if data object represents an entity in the stratigraphic column",
          "title": "Stratigraphic",
          "type": "boolean"
        },
        "stratigraphic_alias": {
          "anyOf": [
            {
              "items": {
                "type": "string"
              },
              "type": "array"
            },
            {
              "type": "null"
            }
          ],
          "default": null,
          "title": "Stratigraphic Alias"
        },
        "table_index": {
          "anyOf": [
            {
              "items": {
                "type": "string"
              },
              "type": "array"
            },
            {
              "type": "null"
            }
          ],
          "default": null,
          "description": "Column names in the table which can be used for indexing",
          "examples": [
            [
              "ZONE",
              "REGION"
            ]
          ],
          "title": "Table Index"
        },
        "tagname": {
          "anyOf": [
            {
              "type": "string"
            },
            {
              "type": "null"
            }
          ],
          "default": null,
          "description": "A semi-human readable tag for internal usage and uniqueness",
          "examples": [
            "ds_extract_geogrid",
            "ds_post_strucmod"
          ],
          "title": "Tagname"
        },
        "time": {
          "anyOf": [
            {
              "$ref": "#/$defs/Time"
            },
            {
              "type": "null"
            }
          ],
          "default": null
        },
        "top": {
          "anyOf": [
            {
              "$ref": "#/$defs/Layer"
            },
            {
              "type": "null"
            }
          ],
          "default": null
        },
        "undef_is_zero": {
          "anyOf": [
            {
              "type": "boolean"
            },
            {
              "type": "null"
            }
          ],
          "default": null,
          "description": "Flag if undefined values are to be interpreted as zero",
          "title": "Undef Is Zero"
        },
        "unit": {
          "default": "",
          "examples": [
            "m"
          ],
          "title": "Unit",
          "type": "string"
        },
        "vertical_domain": {
          "anyOf": [
            {
              "enum": [
                "depth",
                "time"
              ],
              "type": "string"
            },
            {
              "type": "null"
            }
          ],
          "default": null,
          "examples": [
            "depth"
          ],
          "title": "Vertical Domain"
        }
      },
      "required": [
        "content",
        "format",
        "is_observation",
        "is_prediction",
        "name",
        "stratigraphic"
      ],
      "title": "FaciesThicknessContent",
      "type": "object"
    },
    "FaultLinesContent": {
      "properties": {
        "alias": {
          "anyOf": [
            {
              "items": {
                "type": "string"
              },
              "type": "array"
            },
            {
              "type": "null"
            }
          ],
          "default": null,
          "title": "Alias"
        },
        "base": {
          "anyOf": [
            {
              "$ref": "#/$defs/Layer"
            },
            {
              "type": "null"
            }
          ],
          "default": null
        },
        "bbox": {
          "anyOf": [
            {
              "$ref": "#/$defs/BoundingBox2D"
            },
            {
              "$ref": "#/$defs/BoundingBox3D"
            },
            {
              "type": "null"
            }
          ],
          "default": null,
          "title": "Bbox"
        },
        "content": {
          "const": "fault_lines",
          "title": "Content"
        },
        "description": {
          "anyOf": [
            {
              "items": {
                "type": "string"
              },
              "type": "array"
            },
            {
              "type": "null"
            }
          ],
          "default": null,
          "title": "Description"
        },
        "format": {
          "examples": [
            "irap_binary"
          ],
          "title": "Format",
          "type": "string"
        },
        "grid_model": {
          "anyOf": [
            {
              "$ref": "#/$defs/GridModel"
            },
            {
              "type": "null"
            }
          ],
          "default": null
        },
        "is_observation": {
          "title": "Is observation flag",
          "type": "boolean"
        },
        "is_prediction": {
          "title": "Is prediction flag",
          "type": "boolean"
        },
        "layout": {
          "anyOf": [
            {
              "type": "string"
            },
            {
              "type": "null"
            }
          ],
          "default": null,
          "examples": [
            "regular"
          ],
          "title": "Layout"
        },
        "name": {
          "description": "Name of the data object. If stratigraphic, match the entry in the stratigraphic column",
          "examples": [
            "VIKING GP. Top"
          ],
          "title": "Name",
          "type": "string"
        },
        "offset": {
          "default": 0.0,
          "title": "Offset",
          "type": "number"
        },
        "spec": {
          "anyOf": [
            {
              "$ref": "#/$defs/CPGridPropertySpecification"
            },
            {
              "$ref": "#/$defs/CPGridSpecification"
            },
            {
              "$ref": "#/$defs/FaultRoomSurfaceSpecification"
            },
            {
              "$ref": "#/$defs/PointSpecification"
            },
            {
              "$ref": "#/$defs/CubeSpecification"
            },
            {
              "$ref": "#/$defs/PolygonsSpecification"
            },
            {
              "$ref": "#/$defs/SurfaceSpecification"
            },
            {
              "$ref": "#/$defs/TableSpecification"
            },
            {
              "$ref": "#/$defs/WellPointsDictionaryCaseSpecification"
            },
            {
              "type": "null"
            }
          ],
          "default": null,
          "title": "Spec"
        },
        "stratigraphic": {
          "description": "True if data object represents an entity in the stratigraphic column",
          "title": "Stratigraphic",
          "type": "boolean"
        },
        "stratigraphic_alias": {
          "anyOf": [
            {
              "items": {
                "type": "string"
              },
              "type": "array"
            },
            {
              "type": "null"
            }
          ],
          "default": null,
          "title": "Stratigraphic Alias"
        },
        "table_index": {
          "anyOf": [
            {
              "items": {
                "type": "string"
              },
              "type": "array"
            },
            {
              "type": "null"
            }
          ],
          "default": null,
          "description": "Column names in the table which can be used for indexing",
          "examples": [
            [
              "ZONE",
              "REGION"
            ]
          ],
          "title": "Table Index"
        },
        "tagname": {
          "anyOf": [
            {
              "type": "string"
            },
            {
              "type": "null"
            }
          ],
          "default": null,
          "description": "A semi-human readable tag for internal usage and uniqueness",
          "examples": [
            "ds_extract_geogrid",
            "ds_post_strucmod"
          ],
          "title": "Tagname"
        },
        "time": {
          "anyOf": [
            {
              "$ref": "#/$defs/Time"
            },
            {
              "type": "null"
            }
          ],
          "default": null
        },
        "top": {
          "anyOf": [
            {
              "$ref": "#/$defs/Layer"
            },
            {
              "type": "null"
            }
          ],
          "default": null
        },
        "undef_is_zero": {
          "anyOf": [
            {
              "type": "boolean"
            },
            {
              "type": "null"
            }
          ],
          "default": null,
          "description": "Flag if undefined values are to be interpreted as zero",
          "title": "Undef Is Zero"
        },
        "unit": {
          "default": "",
          "examples": [
            "m"
          ],
          "title": "Unit",
          "type": "string"
        },
        "vertical_domain": {
          "anyOf": [
            {
              "enum": [
                "depth",
                "time"
              ],
              "type": "string"
            },
            {
              "type": "null"
            }
          ],
          "default": null,
          "examples": [
            "depth"
          ],
          "title": "Vertical Domain"
        }
      },
      "required": [
        "content",
        "format",
        "is_observation",
        "is_prediction",
        "name",
        "stratigraphic"
      ],
      "title": "FaultLinesContent",
      "type": "object"
    },
    "FaultPropertiesContent": {
      "properties": {
        "alias": {
          "anyOf": [
            {
              "items": {
                "type": "string"
              },
              "type": "array"
            },
            {
              "type": "null"
            }
          ],
          "default": null,
          "title": "Alias"
        },
        "base": {
          "anyOf": [
            {
              "$ref": "#/$defs/Layer"
            },
            {
              "type": "null"
            }
          ],
          "default": null
        },
        "bbox": {
          "anyOf": [
            {
              "$ref": "#/$defs/BoundingBox2D"
            },
            {
              "$ref": "#/$defs/BoundingBox3D"
            },
            {
              "type": "null"
            }
          ],
          "default": null,
          "title": "Bbox"
        },
        "content": {
          "const": "fault_properties",
          "title": "Content"
        },
        "description": {
          "anyOf": [
            {
              "items": {
                "type": "string"
              },
              "type": "array"
            },
            {
              "type": "null"
            }
          ],
          "default": null,
          "title": "Description"
        },
        "format": {
          "examples": [
            "irap_binary"
          ],
          "title": "Format",
          "type": "string"
        },
        "grid_model": {
          "anyOf": [
            {
              "$ref": "#/$defs/GridModel"
            },
            {
              "type": "null"
            }
          ],
          "default": null
        },
        "is_observation": {
          "title": "Is observation flag",
          "type": "boolean"
        },
        "is_prediction": {
          "title": "Is prediction flag",
          "type": "boolean"
        },
        "layout": {
          "anyOf": [
            {
              "type": "string"
            },
            {
              "type": "null"
            }
          ],
          "default": null,
          "examples": [
            "regular"
          ],
          "title": "Layout"
        },
        "name": {
          "description": "Name of the data object. If stratigraphic, match the entry in the stratigraphic column",
          "examples": [
            "VIKING GP. Top"
          ],
          "title": "Name",
          "type": "string"
        },
        "offset": {
          "default": 0.0,
          "title": "Offset",
          "type": "number"
        },
        "spec": {
          "anyOf": [
            {
              "$ref": "#/$defs/CPGridPropertySpecification"
            },
            {
              "$ref": "#/$defs/CPGridSpecification"
            },
            {
              "$ref": "#/$defs/FaultRoomSurfaceSpecification"
            },
            {
              "$ref": "#/$defs/PointSpecification"
            },
            {
              "$ref": "#/$defs/CubeSpecification"
            },
            {
              "$ref": "#/$defs/PolygonsSpecification"
            },
            {
              "$ref": "#/$defs/SurfaceSpecification"
            },
            {
              "$ref": "#/$defs/TableSpecification"
            },
            {
              "$ref": "#/$defs/WellPointsDictionaryCaseSpecification"
            },
            {
              "type": "null"
            }
          ],
          "default": null,
          "title": "Spec"
        },
        "stratigraphic": {
          "description": "True if data object represents an entity in the stratigraphic column",
          "title": "Stratigraphic",
          "type": "boolean"
        },
        "stratigraphic_alias": {
          "anyOf": [
            {
              "items": {
                "type": "string"
              },
              "type": "array"
            },
            {
              "type": "null"
            }
          ],
          "default": null,
          "title": "Stratigraphic Alias"
        },
        "table_index": {
          "anyOf": [
            {
              "items": {
                "type": "string"
              },
              "type": "array"
            },
            {
              "type": "null"
            }
          ],
          "default": null,
          "description": "Column names in the table which can be used for indexing",
          "examples": [
            [
              "ZONE",
              "REGION"
            ]
          ],
          "title": "Table Index"
        },
        "tagname": {
          "anyOf": [
            {
              "type": "string"
            },
            {
              "type": "null"
            }
          ],
          "default": null,
          "description": "A semi-human readable tag for internal usage and uniqueness",
          "examples": [
            "ds_extract_geogrid",
            "ds_post_strucmod"
          ],
          "title": "Tagname"
        },
        "time": {
          "anyOf": [
            {
              "$ref": "#/$defs/Time"
            },
            {
              "type": "null"
            }
          ],
          "default": null
        },
        "top": {
          "anyOf": [
            {
              "$ref": "#/$defs/Layer"
            },
            {
              "type": "null"
            }
          ],
          "default": null
        },
        "undef_is_zero": {
          "anyOf": [
            {
              "type": "boolean"
            },
            {
              "type": "null"
            }
          ],
          "default": null,
          "description": "Flag if undefined values are to be interpreted as zero",
          "title": "Undef Is Zero"
        },
        "unit": {
          "default": "",
          "examples": [
            "m"
          ],
          "title": "Unit",
          "type": "string"
        },
        "vertical_domain": {
          "anyOf": [
            {
              "enum": [
                "depth",
                "time"
              ],
              "type": "string"
            },
            {
              "type": "null"
            }
          ],
          "default": null,
          "examples": [
            "depth"
          ],
          "title": "Vertical Domain"
        }
      },
      "required": [
        "content",
        "format",
        "is_observation",
        "is_prediction",
        "name",
        "stratigraphic"
      ],
      "title": "FaultPropertiesContent",
      "type": "object"
    },
    "FaultRoomSurfaceSpecification": {
      "properties": {
        "faults": {
          "description": "Names of faults",
          "items": {
            "type": "string"
          },
          "title": "Faults",
          "type": "array"
        },
        "horizons": {
          "description": "List of horizon names",
          "items": {
            "type": "string"
          },
          "title": "Horizons",
          "type": "array"
        },
        "juxtaposition_fw": {
          "description": "List of zones included in footwall juxtaposition",
          "items": {
            "type": "string"
          },
          "title": "Juxtaposition Fw",
          "type": "array"
        },
        "juxtaposition_hw": {
          "description": "List of zones included in hangingwall juxtaposition",
          "items": {
            "type": "string"
          },
          "title": "Juxtaposition Hw",
          "type": "array"
        },
        "name": {
          "description": "A name id of the faultroom usage",
          "title": "Name",
          "type": "string"
        },
        "properties": {
          "description": "List of properties along fault plane",
          "items": {
            "type": "string"
          },
          "title": "Properties",
          "type": "array"
        }
      },
      "required": [
        "horizons",
        "faults",
        "juxtaposition_hw",
        "juxtaposition_fw",
        "properties",
        "name"
      ],
      "title": "FaultRoomSurfaceSpecification",
      "type": "object"
    },
    "FieldItem": {
      "properties": {
        "identifier": {
          "examples": [
            "OseFax"
          ],
          "title": "Identifier",
          "type": "string"
        },
        "uuid": {
          "examples": [
            "15ce3b84-766f-4c93-9050-b154861f9100"
          ],
          "format": "uuid",
          "title": "Uuid",
          "type": "string"
        }
      },
      "required": [
        "identifier",
        "uuid"
      ],
      "title": "FieldItem",
      "type": "object"
    },
    "FieldOutline": {
      "description": "Conditional field",
      "properties": {
        "contact": {
          "title": "Contact",
          "type": "string"
        }
      },
      "required": [
        "contact"
      ],
      "title": "FieldOutline",
      "type": "object"
    },
    "FieldOutlineContent": {
      "properties": {
        "alias": {
          "anyOf": [
            {
              "items": {
                "type": "string"
              },
              "type": "array"
            },
            {
              "type": "null"
            }
          ],
          "default": null,
          "title": "Alias"
        },
        "base": {
          "anyOf": [
            {
              "$ref": "#/$defs/Layer"
            },
            {
              "type": "null"
            }
          ],
          "default": null
        },
        "bbox": {
          "anyOf": [
            {
              "$ref": "#/$defs/BoundingBox2D"
            },
            {
              "$ref": "#/$defs/BoundingBox3D"
            },
            {
              "type": "null"
            }
          ],
          "default": null,
          "title": "Bbox"
        },
        "content": {
          "const": "field_outline",
          "title": "Content"
        },
        "description": {
          "anyOf": [
            {
              "items": {
                "type": "string"
              },
              "type": "array"
            },
            {
              "type": "null"
            }
          ],
          "default": null,
          "title": "Description"
        },
        "field_outline": {
          "$ref": "#/$defs/FieldOutline"
        },
        "format": {
          "examples": [
            "irap_binary"
          ],
          "title": "Format",
          "type": "string"
        },
        "grid_model": {
          "anyOf": [
            {
              "$ref": "#/$defs/GridModel"
            },
            {
              "type": "null"
            }
          ],
          "default": null
        },
        "is_observation": {
          "title": "Is observation flag",
          "type": "boolean"
        },
        "is_prediction": {
          "title": "Is prediction flag",
          "type": "boolean"
        },
        "layout": {
          "anyOf": [
            {
              "type": "string"
            },
            {
              "type": "null"
            }
          ],
          "default": null,
          "examples": [
            "regular"
          ],
          "title": "Layout"
        },
        "name": {
          "description": "Name of the data object. If stratigraphic, match the entry in the stratigraphic column",
          "examples": [
            "VIKING GP. Top"
          ],
          "title": "Name",
          "type": "string"
        },
        "offset": {
          "default": 0.0,
          "title": "Offset",
          "type": "number"
        },
        "spec": {
          "anyOf": [
            {
              "$ref": "#/$defs/CPGridPropertySpecification"
            },
            {
              "$ref": "#/$defs/CPGridSpecification"
            },
            {
              "$ref": "#/$defs/FaultRoomSurfaceSpecification"
            },
            {
              "$ref": "#/$defs/PointSpecification"
            },
            {
              "$ref": "#/$defs/CubeSpecification"
            },
            {
              "$ref": "#/$defs/PolygonsSpecification"
            },
            {
              "$ref": "#/$defs/SurfaceSpecification"
            },
            {
              "$ref": "#/$defs/TableSpecification"
            },
            {
              "$ref": "#/$defs/WellPointsDictionaryCaseSpecification"
            },
            {
              "type": "null"
            }
          ],
          "default": null,
          "title": "Spec"
        },
        "stratigraphic": {
          "description": "True if data object represents an entity in the stratigraphic column",
          "title": "Stratigraphic",
          "type": "boolean"
        },
        "stratigraphic_alias": {
          "anyOf": [
            {
              "items": {
                "type": "string"
              },
              "type": "array"
            },
            {
              "type": "null"
            }
          ],
          "default": null,
          "title": "Stratigraphic Alias"
        },
        "table_index": {
          "anyOf": [
            {
              "items": {
                "type": "string"
              },
              "type": "array"
            },
            {
              "type": "null"
            }
          ],
          "default": null,
          "description": "Column names in the table which can be used for indexing",
          "examples": [
            [
              "ZONE",
              "REGION"
            ]
          ],
          "title": "Table Index"
        },
        "tagname": {
          "anyOf": [
            {
              "type": "string"
            },
            {
              "type": "null"
            }
          ],
          "default": null,
          "description": "A semi-human readable tag for internal usage and uniqueness",
          "examples": [
            "ds_extract_geogrid",
            "ds_post_strucmod"
          ],
          "title": "Tagname"
        },
        "time": {
          "anyOf": [
            {
              "$ref": "#/$defs/Time"
            },
            {
              "type": "null"
            }
          ],
          "default": null
        },
        "top": {
          "anyOf": [
            {
              "$ref": "#/$defs/Layer"
            },
            {
              "type": "null"
            }
          ],
          "default": null
        },
        "undef_is_zero": {
          "anyOf": [
            {
              "type": "boolean"
            },
            {
              "type": "null"
            }
          ],
          "default": null,
          "description": "Flag if undefined values are to be interpreted as zero",
          "title": "Undef Is Zero"
        },
        "unit": {
          "default": "",
          "examples": [
            "m"
          ],
          "title": "Unit",
          "type": "string"
        },
        "vertical_domain": {
          "anyOf": [
            {
              "enum": [
                "depth",
                "time"
              ],
              "type": "string"
            },
            {
              "type": "null"
            }
          ],
          "default": null,
          "examples": [
            "depth"
          ],
          "title": "Vertical Domain"
        }
      },
      "required": [
        "content",
        "format",
        "is_observation",
        "is_prediction",
        "name",
        "stratigraphic",
        "field_outline"
      ],
      "title": "FieldOutlineContent",
      "type": "object"
    },
    "FieldRegion": {
      "description": "Conditional field",
      "properties": {
        "id": {
          "description": "The ID of the region",
          "title": "Id",
          "type": "integer"
        }
      },
      "required": [
        "id"
      ],
      "title": "FieldRegion",
      "type": "object"
    },
    "FieldRegionContent": {
      "properties": {
        "alias": {
          "anyOf": [
            {
              "items": {
                "type": "string"
              },
              "type": "array"
            },
            {
              "type": "null"
            }
          ],
          "default": null,
          "title": "Alias"
        },
        "base": {
          "anyOf": [
            {
              "$ref": "#/$defs/Layer"
            },
            {
              "type": "null"
            }
          ],
          "default": null
        },
        "bbox": {
          "anyOf": [
            {
              "$ref": "#/$defs/BoundingBox2D"
            },
            {
              "$ref": "#/$defs/BoundingBox3D"
            },
            {
              "type": "null"
            }
          ],
          "default": null,
          "title": "Bbox"
        },
        "content": {
          "const": "field_region",
          "title": "Content"
        },
        "description": {
          "anyOf": [
            {
              "items": {
                "type": "string"
              },
              "type": "array"
            },
            {
              "type": "null"
            }
          ],
          "default": null,
          "title": "Description"
        },
        "field_region": {
          "$ref": "#/$defs/FieldRegion"
        },
        "format": {
          "examples": [
            "irap_binary"
          ],
          "title": "Format",
          "type": "string"
        },
        "grid_model": {
          "anyOf": [
            {
              "$ref": "#/$defs/GridModel"
            },
            {
              "type": "null"
            }
          ],
          "default": null
        },
        "is_observation": {
          "title": "Is observation flag",
          "type": "boolean"
        },
        "is_prediction": {
          "title": "Is prediction flag",
          "type": "boolean"
        },
        "layout": {
          "anyOf": [
            {
              "type": "string"
            },
            {
              "type": "null"
            }
          ],
          "default": null,
          "examples": [
            "regular"
          ],
          "title": "Layout"
        },
        "name": {
          "description": "Name of the data object. If stratigraphic, match the entry in the stratigraphic column",
          "examples": [
            "VIKING GP. Top"
          ],
          "title": "Name",
          "type": "string"
        },
        "offset": {
          "default": 0.0,
          "title": "Offset",
          "type": "number"
        },
        "spec": {
          "anyOf": [
            {
              "$ref": "#/$defs/CPGridPropertySpecification"
            },
            {
              "$ref": "#/$defs/CPGridSpecification"
            },
            {
              "$ref": "#/$defs/FaultRoomSurfaceSpecification"
            },
            {
              "$ref": "#/$defs/PointSpecification"
            },
            {
              "$ref": "#/$defs/CubeSpecification"
            },
            {
              "$ref": "#/$defs/PolygonsSpecification"
            },
            {
              "$ref": "#/$defs/SurfaceSpecification"
            },
            {
              "$ref": "#/$defs/TableSpecification"
            },
            {
              "$ref": "#/$defs/WellPointsDictionaryCaseSpecification"
            },
            {
              "type": "null"
            }
          ],
          "default": null,
          "title": "Spec"
        },
        "stratigraphic": {
          "description": "True if data object represents an entity in the stratigraphic column",
          "title": "Stratigraphic",
          "type": "boolean"
        },
        "stratigraphic_alias": {
          "anyOf": [
            {
              "items": {
                "type": "string"
              },
              "type": "array"
            },
            {
              "type": "null"
            }
          ],
          "default": null,
          "title": "Stratigraphic Alias"
        },
        "table_index": {
          "anyOf": [
            {
              "items": {
                "type": "string"
              },
              "type": "array"
            },
            {
              "type": "null"
            }
          ],
          "default": null,
          "description": "Column names in the table which can be used for indexing",
          "examples": [
            [
              "ZONE",
              "REGION"
            ]
          ],
          "title": "Table Index"
        },
        "tagname": {
          "anyOf": [
            {
              "type": "string"
            },
            {
              "type": "null"
            }
          ],
          "default": null,
          "description": "A semi-human readable tag for internal usage and uniqueness",
          "examples": [
            "ds_extract_geogrid",
            "ds_post_strucmod"
          ],
          "title": "Tagname"
        },
        "time": {
          "anyOf": [
            {
              "$ref": "#/$defs/Time"
            },
            {
              "type": "null"
            }
          ],
          "default": null
        },
        "top": {
          "anyOf": [
            {
              "$ref": "#/$defs/Layer"
            },
            {
              "type": "null"
            }
          ],
          "default": null
        },
        "undef_is_zero": {
          "anyOf": [
            {
              "type": "boolean"
            },
            {
              "type": "null"
            }
          ],
          "default": null,
          "description": "Flag if undefined values are to be interpreted as zero",
          "title": "Undef Is Zero"
        },
        "unit": {
          "default": "",
          "examples": [
            "m"
          ],
          "title": "Unit",
          "type": "string"
        },
        "vertical_domain": {
          "anyOf": [
            {
              "enum": [
                "depth",
                "time"
              ],
              "type": "string"
            },
            {
              "type": "null"
            }
          ],
          "default": null,
          "examples": [
            "depth"
          ],
          "title": "Vertical Domain"
        }
      },
      "required": [
        "content",
        "format",
        "is_observation",
        "is_prediction",
        "name",
        "stratigraphic",
        "field_region"
      ],
      "title": "FieldRegionContent",
      "type": "object"
    },
    "File": {
      "description": "Block describing the file as the data appear in FMU context",
      "properties": {
        "absolute_path": {
          "anyOf": [
            {
              "type": "string"
            },
            {
              "type": "null"
            }
          ],
          "default": null,
          "description": "The absolute file path",
          "examples": [
            "/abs/path/share/results/maps/volantis_gp_base--depth.gri"
          ],
          "title": "Absolute Path"
        },
        "absolute_path_symlink": {
          "anyOf": [
            {
              "type": "string"
            },
            {
              "type": "null"
            }
          ],
          "default": null,
          "title": "Absolute Path Symlink"
        },
        "checksum_md5": {
          "anyOf": [
            {
              "type": "string"
            },
            {
              "type": "null"
            }
          ],
          "description": "md5 checksum of the file or bytestring",
          "examples": [
            "kjhsdfvsdlfk23knerknvk23"
          ],
          "title": "Checksum Md5"
        },
        "relative_path": {
          "description": "The file path relative to RUNPATH",
          "examples": [
            "share/results/maps/volantis_gp_base--depth.gri"
          ],
          "title": "Relative Path",
          "type": "string"
        },
        "relative_path_symlink": {
          "anyOf": [
            {
              "type": "string"
            },
            {
              "type": "null"
            }
          ],
          "default": null,
          "title": "Relative Path Symlink"
        },
        "size_bytes": {
          "anyOf": [
            {
              "type": "integer"
            },
            {
              "type": "null"
            }
          ],
          "default": null,
          "description": "Size of file object in bytes",
          "title": "Size Bytes"
        }
      },
      "required": [
        "relative_path",
        "checksum_md5"
      ],
      "title": "File",
      "type": "object"
    },
    "FluidContact": {
      "description": "Conditional field",
      "properties": {
        "contact": {
          "enum": [
            "owc",
            "fwl",
            "goc",
            "fgl"
          ],
          "examples": [
            "owc",
            "fwl"
          ],
          "title": "Contact",
          "type": "string"
        },
        "truncated": {
          "default": false,
          "title": "Truncated",
          "type": "boolean"
        }
      },
      "required": [
        "contact"
      ],
      "title": "FluidContact",
      "type": "object"
    },
    "FluidContactContent": {
      "properties": {
        "alias": {
          "anyOf": [
            {
              "items": {
                "type": "string"
              },
              "type": "array"
            },
            {
              "type": "null"
            }
          ],
          "default": null,
          "title": "Alias"
        },
        "base": {
          "anyOf": [
            {
              "$ref": "#/$defs/Layer"
            },
            {
              "type": "null"
            }
          ],
          "default": null
        },
        "bbox": {
          "anyOf": [
            {
              "$ref": "#/$defs/BoundingBox2D"
            },
            {
              "$ref": "#/$defs/BoundingBox3D"
            },
            {
              "type": "null"
            }
          ],
          "default": null,
          "title": "Bbox"
        },
        "content": {
          "const": "fluid_contact",
          "title": "Content"
        },
        "description": {
          "anyOf": [
            {
              "items": {
                "type": "string"
              },
              "type": "array"
            },
            {
              "type": "null"
            }
          ],
          "default": null,
          "title": "Description"
        },
        "fluid_contact": {
          "$ref": "#/$defs/FluidContact"
        },
        "format": {
          "examples": [
            "irap_binary"
          ],
          "title": "Format",
          "type": "string"
        },
        "grid_model": {
          "anyOf": [
            {
              "$ref": "#/$defs/GridModel"
            },
            {
              "type": "null"
            }
          ],
          "default": null
        },
        "is_observation": {
          "title": "Is observation flag",
          "type": "boolean"
        },
        "is_prediction": {
          "title": "Is prediction flag",
          "type": "boolean"
        },
        "layout": {
          "anyOf": [
            {
              "type": "string"
            },
            {
              "type": "null"
            }
          ],
          "default": null,
          "examples": [
            "regular"
          ],
          "title": "Layout"
        },
        "name": {
          "description": "Name of the data object. If stratigraphic, match the entry in the stratigraphic column",
          "examples": [
            "VIKING GP. Top"
          ],
          "title": "Name",
          "type": "string"
        },
        "offset": {
          "default": 0.0,
          "title": "Offset",
          "type": "number"
        },
        "spec": {
          "anyOf": [
            {
              "$ref": "#/$defs/CPGridPropertySpecification"
            },
            {
              "$ref": "#/$defs/CPGridSpecification"
            },
            {
              "$ref": "#/$defs/FaultRoomSurfaceSpecification"
            },
            {
              "$ref": "#/$defs/PointSpecification"
            },
            {
              "$ref": "#/$defs/CubeSpecification"
            },
            {
              "$ref": "#/$defs/PolygonsSpecification"
            },
            {
              "$ref": "#/$defs/SurfaceSpecification"
            },
            {
              "$ref": "#/$defs/TableSpecification"
            },
            {
              "$ref": "#/$defs/WellPointsDictionaryCaseSpecification"
            },
            {
              "type": "null"
            }
          ],
          "default": null,
          "title": "Spec"
        },
        "stratigraphic": {
          "description": "True if data object represents an entity in the stratigraphic column",
          "title": "Stratigraphic",
          "type": "boolean"
        },
        "stratigraphic_alias": {
          "anyOf": [
            {
              "items": {
                "type": "string"
              },
              "type": "array"
            },
            {
              "type": "null"
            }
          ],
          "default": null,
          "title": "Stratigraphic Alias"
        },
        "table_index": {
          "anyOf": [
            {
              "items": {
                "type": "string"
              },
              "type": "array"
            },
            {
              "type": "null"
            }
          ],
          "default": null,
          "description": "Column names in the table which can be used for indexing",
          "examples": [
            [
              "ZONE",
              "REGION"
            ]
          ],
          "title": "Table Index"
        },
        "tagname": {
          "anyOf": [
            {
              "type": "string"
            },
            {
              "type": "null"
            }
          ],
          "default": null,
          "description": "A semi-human readable tag for internal usage and uniqueness",
          "examples": [
            "ds_extract_geogrid",
            "ds_post_strucmod"
          ],
          "title": "Tagname"
        },
        "time": {
          "anyOf": [
            {
              "$ref": "#/$defs/Time"
            },
            {
              "type": "null"
            }
          ],
          "default": null
        },
        "top": {
          "anyOf": [
            {
              "$ref": "#/$defs/Layer"
            },
            {
              "type": "null"
            }
          ],
          "default": null
        },
        "undef_is_zero": {
          "anyOf": [
            {
              "type": "boolean"
            },
            {
              "type": "null"
            }
          ],
          "default": null,
          "description": "Flag if undefined values are to be interpreted as zero",
          "title": "Undef Is Zero"
        },
        "unit": {
          "default": "",
          "examples": [
            "m"
          ],
          "title": "Unit",
          "type": "string"
        },
        "vertical_domain": {
          "anyOf": [
            {
              "enum": [
                "depth",
                "time"
              ],
              "type": "string"
            },
            {
              "type": "null"
            }
          ],
          "default": null,
          "examples": [
            "depth"
          ],
          "title": "Vertical Domain"
        }
      },
      "required": [
        "content",
        "format",
        "is_observation",
        "is_prediction",
        "name",
        "stratigraphic",
        "fluid_contact"
      ],
      "title": "FluidContactContent",
      "type": "object"
    },
    "GridModel": {
      "properties": {
        "name": {
          "examples": [
            "MyGrid"
          ],
          "title": "Name",
          "type": "string"
        }
      },
      "required": [
        "name"
      ],
      "title": "GridModel",
      "type": "object"
    },
    "Iteration": {
      "properties": {
        "id": {
          "anyOf": [
            {
              "type": "integer"
            },
            {
              "type": "null"
            }
          ],
          "default": null,
          "description": "The internal identification of this iteration, e.g. the iteration number",
          "title": "Id"
        },
        "name": {
          "description": "The convential name of this iteration, e.g. iter-0 or pred",
          "examples": [
            "iter-0"
          ],
          "title": "Name",
          "type": "string"
        },
        "restart_from": {
          "anyOf": [
            {
              "format": "uuid",
              "type": "string"
            },
            {
              "type": "null"
            }
          ],
          "default": null,
          "description": "A uuid reference to another iteration that this iteration was restarted from",
          "examples": [
            "15ce3b84-766f-4c93-9050-b154861f9100"
          ],
          "title": "Restart From"
        },
        "uuid": {
          "examples": [
            "15ce3b84-766f-4c93-9050-b154861f9100"
          ],
          "format": "uuid",
          "title": "Uuid",
          "type": "string"
        }
      },
      "required": [
        "name",
        "uuid"
      ],
      "title": "Iteration",
      "type": "object"
    },
    "KPProductContent": {
      "properties": {
        "alias": {
          "anyOf": [
            {
              "items": {
                "type": "string"
              },
              "type": "array"
            },
            {
              "type": "null"
            }
          ],
          "default": null,
          "title": "Alias"
        },
        "base": {
          "anyOf": [
            {
              "$ref": "#/$defs/Layer"
            },
            {
              "type": "null"
            }
          ],
          "default": null
        },
        "bbox": {
          "anyOf": [
            {
              "$ref": "#/$defs/BoundingBox2D"
            },
            {
              "$ref": "#/$defs/BoundingBox3D"
            },
            {
              "type": "null"
            }
          ],
          "default": null,
          "title": "Bbox"
        },
        "content": {
          "const": "khproduct",
          "title": "Content"
        },
        "description": {
          "anyOf": [
            {
              "items": {
                "type": "string"
              },
              "type": "array"
            },
            {
              "type": "null"
            }
          ],
          "default": null,
          "title": "Description"
        },
        "format": {
          "examples": [
            "irap_binary"
          ],
          "title": "Format",
          "type": "string"
        },
        "grid_model": {
          "anyOf": [
            {
              "$ref": "#/$defs/GridModel"
            },
            {
              "type": "null"
            }
          ],
          "default": null
        },
        "is_observation": {
          "title": "Is observation flag",
          "type": "boolean"
        },
        "is_prediction": {
          "title": "Is prediction flag",
          "type": "boolean"
        },
        "layout": {
          "anyOf": [
            {
              "type": "string"
            },
            {
              "type": "null"
            }
          ],
          "default": null,
          "examples": [
            "regular"
          ],
          "title": "Layout"
        },
        "name": {
          "description": "Name of the data object. If stratigraphic, match the entry in the stratigraphic column",
          "examples": [
            "VIKING GP. Top"
          ],
          "title": "Name",
          "type": "string"
        },
        "offset": {
          "default": 0.0,
          "title": "Offset",
          "type": "number"
        },
        "spec": {
          "anyOf": [
            {
              "$ref": "#/$defs/CPGridPropertySpecification"
            },
            {
              "$ref": "#/$defs/CPGridSpecification"
            },
            {
              "$ref": "#/$defs/FaultRoomSurfaceSpecification"
            },
            {
              "$ref": "#/$defs/PointSpecification"
            },
            {
              "$ref": "#/$defs/CubeSpecification"
            },
            {
              "$ref": "#/$defs/PolygonsSpecification"
            },
            {
              "$ref": "#/$defs/SurfaceSpecification"
            },
            {
              "$ref": "#/$defs/TableSpecification"
            },
            {
              "$ref": "#/$defs/WellPointsDictionaryCaseSpecification"
            },
            {
              "type": "null"
            }
          ],
          "default": null,
          "title": "Spec"
        },
        "stratigraphic": {
          "description": "True if data object represents an entity in the stratigraphic column",
          "title": "Stratigraphic",
          "type": "boolean"
        },
        "stratigraphic_alias": {
          "anyOf": [
            {
              "items": {
                "type": "string"
              },
              "type": "array"
            },
            {
              "type": "null"
            }
          ],
          "default": null,
          "title": "Stratigraphic Alias"
        },
        "table_index": {
          "anyOf": [
            {
              "items": {
                "type": "string"
              },
              "type": "array"
            },
            {
              "type": "null"
            }
          ],
          "default": null,
          "description": "Column names in the table which can be used for indexing",
          "examples": [
            [
              "ZONE",
              "REGION"
            ]
          ],
          "title": "Table Index"
        },
        "tagname": {
          "anyOf": [
            {
              "type": "string"
            },
            {
              "type": "null"
            }
          ],
          "default": null,
          "description": "A semi-human readable tag for internal usage and uniqueness",
          "examples": [
            "ds_extract_geogrid",
            "ds_post_strucmod"
          ],
          "title": "Tagname"
        },
        "time": {
          "anyOf": [
            {
              "$ref": "#/$defs/Time"
            },
            {
              "type": "null"
            }
          ],
          "default": null
        },
        "top": {
          "anyOf": [
            {
              "$ref": "#/$defs/Layer"
            },
            {
              "type": "null"
            }
          ],
          "default": null
        },
        "undef_is_zero": {
          "anyOf": [
            {
              "type": "boolean"
            },
            {
              "type": "null"
            }
          ],
          "default": null,
          "description": "Flag if undefined values are to be interpreted as zero",
          "title": "Undef Is Zero"
        },
        "unit": {
          "default": "",
          "examples": [
            "m"
          ],
          "title": "Unit",
          "type": "string"
        },
        "vertical_domain": {
          "anyOf": [
            {
              "enum": [
                "depth",
                "time"
              ],
              "type": "string"
            },
            {
              "type": "null"
            }
          ],
          "default": null,
          "examples": [
            "depth"
          ],
          "title": "Vertical Domain"
        }
      },
      "required": [
        "content",
        "format",
        "is_observation",
        "is_prediction",
        "name",
        "stratigraphic"
      ],
      "title": "KPProductContent",
      "type": "object"
    },
    "Layer": {
      "properties": {
        "name": {
          "description": "Name of the data object. If stratigraphic, match the entry in the stratigraphic column",
          "examples": [
            "VIKING GP. Top"
          ],
          "title": "Name",
          "type": "string"
        },
        "offset": {
          "default": 0,
          "title": "Offset",
          "type": "number"
        },
        "stratigraphic": {
          "default": false,
          "description": "True if data object represents an entity in the stratigraphic colum",
          "title": "Stratigraphic",
          "type": "boolean"
        }
      },
      "required": [
        "name"
      ],
      "title": "Layer",
      "type": "object"
    },
    "LiftCurvesContent": {
      "properties": {
        "alias": {
          "anyOf": [
            {
              "items": {
                "type": "string"
              },
              "type": "array"
            },
            {
              "type": "null"
            }
          ],
          "default": null,
          "title": "Alias"
        },
        "base": {
          "anyOf": [
            {
              "$ref": "#/$defs/Layer"
            },
            {
              "type": "null"
            }
          ],
          "default": null
        },
        "bbox": {
          "anyOf": [
            {
              "$ref": "#/$defs/BoundingBox2D"
            },
            {
              "$ref": "#/$defs/BoundingBox3D"
            },
            {
              "type": "null"
            }
          ],
          "default": null,
          "title": "Bbox"
        },
        "content": {
          "const": "lift_curves",
          "title": "Content"
        },
        "description": {
          "anyOf": [
            {
              "items": {
                "type": "string"
              },
              "type": "array"
            },
            {
              "type": "null"
            }
          ],
          "default": null,
          "title": "Description"
        },
        "format": {
          "examples": [
            "irap_binary"
          ],
          "title": "Format",
          "type": "string"
        },
        "grid_model": {
          "anyOf": [
            {
              "$ref": "#/$defs/GridModel"
            },
            {
              "type": "null"
            }
          ],
          "default": null
        },
        "is_observation": {
          "title": "Is observation flag",
          "type": "boolean"
        },
        "is_prediction": {
          "title": "Is prediction flag",
          "type": "boolean"
        },
        "layout": {
          "anyOf": [
            {
              "type": "string"
            },
            {
              "type": "null"
            }
          ],
          "default": null,
          "examples": [
            "regular"
          ],
          "title": "Layout"
        },
        "name": {
          "description": "Name of the data object. If stratigraphic, match the entry in the stratigraphic column",
          "examples": [
            "VIKING GP. Top"
          ],
          "title": "Name",
          "type": "string"
        },
        "offset": {
          "default": 0.0,
          "title": "Offset",
          "type": "number"
        },
        "spec": {
          "anyOf": [
            {
              "$ref": "#/$defs/CPGridPropertySpecification"
            },
            {
              "$ref": "#/$defs/CPGridSpecification"
            },
            {
              "$ref": "#/$defs/FaultRoomSurfaceSpecification"
            },
            {
              "$ref": "#/$defs/PointSpecification"
            },
            {
              "$ref": "#/$defs/CubeSpecification"
            },
            {
              "$ref": "#/$defs/PolygonsSpecification"
            },
            {
              "$ref": "#/$defs/SurfaceSpecification"
            },
            {
              "$ref": "#/$defs/TableSpecification"
            },
            {
              "$ref": "#/$defs/WellPointsDictionaryCaseSpecification"
            },
            {
              "type": "null"
            }
          ],
          "default": null,
          "title": "Spec"
        },
        "stratigraphic": {
          "description": "True if data object represents an entity in the stratigraphic column",
          "title": "Stratigraphic",
          "type": "boolean"
        },
        "stratigraphic_alias": {
          "anyOf": [
            {
              "items": {
                "type": "string"
              },
              "type": "array"
            },
            {
              "type": "null"
            }
          ],
          "default": null,
          "title": "Stratigraphic Alias"
        },
        "table_index": {
          "anyOf": [
            {
              "items": {
                "type": "string"
              },
              "type": "array"
            },
            {
              "type": "null"
            }
          ],
          "default": null,
          "description": "Column names in the table which can be used for indexing",
          "examples": [
            [
              "ZONE",
              "REGION"
            ]
          ],
          "title": "Table Index"
        },
        "tagname": {
          "anyOf": [
            {
              "type": "string"
            },
            {
              "type": "null"
            }
          ],
          "default": null,
          "description": "A semi-human readable tag for internal usage and uniqueness",
          "examples": [
            "ds_extract_geogrid",
            "ds_post_strucmod"
          ],
          "title": "Tagname"
        },
        "time": {
          "anyOf": [
            {
              "$ref": "#/$defs/Time"
            },
            {
              "type": "null"
            }
          ],
          "default": null
        },
        "top": {
          "anyOf": [
            {
              "$ref": "#/$defs/Layer"
            },
            {
              "type": "null"
            }
          ],
          "default": null
        },
        "undef_is_zero": {
          "anyOf": [
            {
              "type": "boolean"
            },
            {
              "type": "null"
            }
          ],
          "default": null,
          "description": "Flag if undefined values are to be interpreted as zero",
          "title": "Undef Is Zero"
        },
        "unit": {
          "default": "",
          "examples": [
            "m"
          ],
          "title": "Unit",
          "type": "string"
        },
        "vertical_domain": {
          "anyOf": [
            {
              "enum": [
                "depth",
                "time"
              ],
              "type": "string"
            },
            {
              "type": "null"
            }
          ],
          "default": null,
          "examples": [
            "depth"
          ],
          "title": "Vertical Domain"
        }
      },
      "required": [
        "content",
        "format",
        "is_observation",
        "is_prediction",
        "name",
        "stratigraphic"
      ],
      "title": "LiftCurvesContent",
      "type": "object"
    },
    "Masterdata": {
      "properties": {
        "smda": {
          "$ref": "#/$defs/Smda"
        }
      },
      "required": [
        "smda"
      ],
      "title": "Masterdata",
      "type": "object"
    },
    "PVTContent": {
      "properties": {
        "alias": {
          "anyOf": [
            {
              "items": {
                "type": "string"
              },
              "type": "array"
            },
            {
              "type": "null"
            }
          ],
          "default": null,
          "title": "Alias"
        },
        "base": {
          "anyOf": [
            {
              "$ref": "#/$defs/Layer"
            },
            {
              "type": "null"
            }
          ],
          "default": null
        },
        "bbox": {
          "anyOf": [
            {
              "$ref": "#/$defs/BoundingBox2D"
            },
            {
              "$ref": "#/$defs/BoundingBox3D"
            },
            {
              "type": "null"
            }
          ],
          "default": null,
          "title": "Bbox"
        },
        "content": {
          "const": "pvt",
          "title": "Content"
        },
        "description": {
          "anyOf": [
            {
              "items": {
                "type": "string"
              },
              "type": "array"
            },
            {
              "type": "null"
            }
          ],
          "default": null,
          "title": "Description"
        },
        "format": {
          "examples": [
            "irap_binary"
          ],
          "title": "Format",
          "type": "string"
        },
        "grid_model": {
          "anyOf": [
            {
              "$ref": "#/$defs/GridModel"
            },
            {
              "type": "null"
            }
          ],
          "default": null
        },
        "is_observation": {
          "title": "Is observation flag",
          "type": "boolean"
        },
        "is_prediction": {
          "title": "Is prediction flag",
          "type": "boolean"
        },
        "layout": {
          "anyOf": [
            {
              "type": "string"
            },
            {
              "type": "null"
            }
          ],
          "default": null,
          "examples": [
            "regular"
          ],
          "title": "Layout"
        },
        "name": {
          "description": "Name of the data object. If stratigraphic, match the entry in the stratigraphic column",
          "examples": [
            "VIKING GP. Top"
          ],
          "title": "Name",
          "type": "string"
        },
        "offset": {
          "default": 0.0,
          "title": "Offset",
          "type": "number"
        },
        "spec": {
          "anyOf": [
            {
              "$ref": "#/$defs/CPGridPropertySpecification"
            },
            {
              "$ref": "#/$defs/CPGridSpecification"
            },
            {
              "$ref": "#/$defs/FaultRoomSurfaceSpecification"
            },
            {
              "$ref": "#/$defs/PointSpecification"
            },
            {
              "$ref": "#/$defs/CubeSpecification"
            },
            {
              "$ref": "#/$defs/PolygonsSpecification"
            },
            {
              "$ref": "#/$defs/SurfaceSpecification"
            },
            {
              "$ref": "#/$defs/TableSpecification"
            },
            {
              "$ref": "#/$defs/WellPointsDictionaryCaseSpecification"
            },
            {
              "type": "null"
            }
          ],
          "default": null,
          "title": "Spec"
        },
        "stratigraphic": {
          "description": "True if data object represents an entity in the stratigraphic column",
          "title": "Stratigraphic",
          "type": "boolean"
        },
        "stratigraphic_alias": {
          "anyOf": [
            {
              "items": {
                "type": "string"
              },
              "type": "array"
            },
            {
              "type": "null"
            }
          ],
          "default": null,
          "title": "Stratigraphic Alias"
        },
        "table_index": {
          "anyOf": [
            {
              "items": {
                "type": "string"
              },
              "type": "array"
            },
            {
              "type": "null"
            }
          ],
          "default": null,
          "description": "Column names in the table which can be used for indexing",
          "examples": [
            [
              "ZONE",
              "REGION"
            ]
          ],
          "title": "Table Index"
        },
        "tagname": {
          "anyOf": [
            {
              "type": "string"
            },
            {
              "type": "null"
            }
          ],
          "default": null,
          "description": "A semi-human readable tag for internal usage and uniqueness",
          "examples": [
            "ds_extract_geogrid",
            "ds_post_strucmod"
          ],
          "title": "Tagname"
        },
        "time": {
          "anyOf": [
            {
              "$ref": "#/$defs/Time"
            },
            {
              "type": "null"
            }
          ],
          "default": null
        },
        "top": {
          "anyOf": [
            {
              "$ref": "#/$defs/Layer"
            },
            {
              "type": "null"
            }
          ],
          "default": null
        },
        "undef_is_zero": {
          "anyOf": [
            {
              "type": "boolean"
            },
            {
              "type": "null"
            }
          ],
          "default": null,
          "description": "Flag if undefined values are to be interpreted as zero",
          "title": "Undef Is Zero"
        },
        "unit": {
          "default": "",
          "examples": [
            "m"
          ],
          "title": "Unit",
          "type": "string"
        },
        "vertical_domain": {
          "anyOf": [
            {
              "enum": [
                "depth",
                "time"
              ],
              "type": "string"
            },
            {
              "type": "null"
            }
          ],
          "default": null,
          "examples": [
            "depth"
          ],
          "title": "Vertical Domain"
        }
      },
      "required": [
        "content",
        "format",
        "is_observation",
        "is_prediction",
        "name",
        "stratigraphic"
      ],
      "title": "PVTContent",
      "type": "object"
    },
    "Parameters": {
      "additionalProperties": {
        "anyOf": [
          {
            "$ref": "#/$defs/Parameters"
          },
          {
            "type": "integer"
          },
          {
            "type": "number"
          },
          {
            "type": "string"
          }
        ]
      },
      "title": "Parameters",
      "type": "object"
    },
<<<<<<< HEAD
    "NamedAreaContent": {
      "properties": {
        "alias": {
          "anyOf": [
            {
              "items": {
                "type": "string"
              },
              "type": "array"
            },
            {
              "type": "null"
            }
          ],
          "default": null,
          "title": "Alias"
        },
        "base": {
          "anyOf": [
            {
              "$ref": "#/$defs/Layer"
            },
            {
              "type": "null"
            }
          ],
          "default": null
        },
        "bbox": {
          "anyOf": [
            {
              "$ref": "#/$defs/BoundingBox2D"
            },
            {
              "$ref": "#/$defs/BoundingBox3D"
            },
            {
              "type": "null"
            }
          ],
          "default": null,
          "title": "Bbox"
        },
        "content": {
          "const": "named_area",
          "title": "Content"
        },
        "description": {
          "anyOf": [
            {
              "items": {
                "type": "string"
              },
              "type": "array"
            },
            {
              "type": "null"
            }
          ],
          "default": null,
          "title": "Description"
        },
        "format": {
          "examples": [
            "irap_binary"
          ],
          "title": "Format",
          "type": "string"
        },
        "grid_model": {
          "anyOf": [
            {
              "$ref": "#/$defs/GridModel"
            },
            {
              "type": "null"
            }
          ],
          "default": null
        },
        "is_observation": {
          "title": "Is observation flag",
          "type": "boolean"
        },
        "is_prediction": {
          "title": "Is prediction flag",
          "type": "boolean"
        },
        "layout": {
          "anyOf": [
            {
              "type": "string"
            },
            {
              "type": "null"
            }
          ],
          "default": null,
          "examples": [
            "regular"
          ],
          "title": "Layout"
        },
        "name": {
          "description": "Name of the data object. If stratigraphic, match the entry in the stratigraphic column",
          "examples": [
            "VIKING GP. Top"
          ],
          "title": "Name",
          "type": "string"
        },
        "offset": {
          "default": 0.0,
          "title": "Offset",
          "type": "number"
        },
        "spec": {
          "anyOf": [
            {
              "$ref": "#/$defs/CPGridPropertySpecification"
            },
            {
              "$ref": "#/$defs/CPGridSpecification"
            },
            {
              "$ref": "#/$defs/FaultRoomSurfaceSpecification"
            },
            {
              "$ref": "#/$defs/PointSpecification"
            },
            {
              "$ref": "#/$defs/CubeSpecification"
            },
            {
              "$ref": "#/$defs/PolygonsSpecification"
            },
            {
              "$ref": "#/$defs/SurfaceSpecification"
            },
            {
              "$ref": "#/$defs/TableSpecification"
            },
            {
              "$ref": "#/$defs/WellPointsDictionaryCaseSpecification"
            },
            {
              "type": "null"
            }
          ],
          "default": null,
          "title": "Spec"
        },
        "stratigraphic": {
          "description": "True if data object represents an entity in the stratigraphic column",
          "title": "Stratigraphic",
          "type": "boolean"
        },
        "stratigraphic_alias": {
          "anyOf": [
            {
              "items": {
                "type": "string"
              },
              "type": "array"
            },
            {
              "type": "null"
            }
          ],
          "default": null,
          "title": "Stratigraphic Alias"
        },
        "table_index": {
          "anyOf": [
            {
              "items": {
                "type": "string"
              },
              "type": "array"
            },
            {
              "type": "null"
            }
          ],
          "default": null,
          "description": "Column names in the table which can be used for indexing",
          "examples": [
            [
              "ZONE",
              "REGION"
            ]
          ],
          "title": "Table Index"
        },
        "tagname": {
          "anyOf": [
            {
              "type": "string"
            },
            {
              "type": "null"
            }
          ],
          "default": null,
          "description": "A semi-human readable tag for internal usage and uniqueness",
          "examples": [
            "ds_extract_geogrid",
            "ds_post_strucmod"
          ],
          "title": "Tagname"
        },
        "time": {
          "anyOf": [
            {
              "$ref": "#/$defs/Time"
            },
            {
              "type": "null"
            }
          ],
          "default": null
        },
        "top": {
          "anyOf": [
            {
              "$ref": "#/$defs/Layer"
            },
            {
              "type": "null"
            }
          ],
          "default": null
        },
        "undef_is_zero": {
          "anyOf": [
            {
              "type": "boolean"
            },
            {
              "type": "null"
            }
          ],
          "default": null,
          "description": "Flag if undefined values are to be interpreted as zero",
          "title": "Undef Is Zero"
        },
        "unit": {
          "default": "",
          "examples": [
            "m"
          ],
          "title": "Unit",
          "type": "string"
        },
        "vertical_domain": {
          "anyOf": [
            {
              "enum": [
                "depth",
                "time"
              ],
              "type": "string"
            },
            {
              "type": "null"
            }
          ],
          "default": null,
          "examples": [
            "depth"
          ],
          "title": "Vertical Domain"
        }
      },
      "required": [
        "content",
        "format",
        "is_observation",
        "is_prediction",
        "name",
        "stratigraphic"
      ],
      "title": "NamedAreaContent",
      "type": "object"
    },
    "PVTContent": {
=======
    "ParametersContent": {
>>>>>>> 771ba282
      "properties": {
        "alias": {
          "anyOf": [
            {
              "items": {
                "type": "string"
              },
              "type": "array"
            },
            {
              "type": "null"
            }
          ],
          "default": null,
          "title": "Alias"
        },
        "base": {
          "anyOf": [
            {
              "$ref": "#/$defs/Layer"
            },
            {
              "type": "null"
            }
          ],
          "default": null
        },
        "bbox": {
          "anyOf": [
            {
              "$ref": "#/$defs/BoundingBox2D"
            },
            {
              "$ref": "#/$defs/BoundingBox3D"
            },
            {
              "type": "null"
            }
          ],
          "default": null,
          "title": "Bbox"
        },
        "content": {
          "const": "parameters",
          "title": "Content"
        },
        "description": {
          "anyOf": [
            {
              "items": {
                "type": "string"
              },
              "type": "array"
            },
            {
              "type": "null"
            }
          ],
          "default": null,
          "title": "Description"
        },
        "format": {
          "examples": [
            "irap_binary"
          ],
          "title": "Format",
          "type": "string"
        },
        "grid_model": {
          "anyOf": [
            {
              "$ref": "#/$defs/GridModel"
            },
            {
              "type": "null"
            }
          ],
          "default": null
        },
        "is_observation": {
          "title": "Is observation flag",
          "type": "boolean"
        },
        "is_prediction": {
          "title": "Is prediction flag",
          "type": "boolean"
        },
        "layout": {
          "anyOf": [
            {
              "type": "string"
            },
            {
              "type": "null"
            }
          ],
          "default": null,
          "examples": [
            "regular"
          ],
          "title": "Layout"
        },
        "name": {
          "description": "Name of the data object. If stratigraphic, match the entry in the stratigraphic column",
          "examples": [
            "VIKING GP. Top"
          ],
          "title": "Name",
          "type": "string"
        },
        "offset": {
          "default": 0.0,
          "title": "Offset",
          "type": "number"
        },
        "spec": {
          "anyOf": [
            {
              "$ref": "#/$defs/CPGridPropertySpecification"
            },
            {
              "$ref": "#/$defs/CPGridSpecification"
            },
            {
              "$ref": "#/$defs/FaultRoomSurfaceSpecification"
            },
            {
              "$ref": "#/$defs/PointSpecification"
            },
            {
              "$ref": "#/$defs/CubeSpecification"
            },
            {
              "$ref": "#/$defs/PolygonsSpecification"
            },
            {
              "$ref": "#/$defs/SurfaceSpecification"
            },
            {
              "$ref": "#/$defs/TableSpecification"
            },
            {
              "$ref": "#/$defs/WellPointsDictionaryCaseSpecification"
            },
            {
              "type": "null"
            }
          ],
          "default": null,
          "title": "Spec"
        },
        "stratigraphic": {
          "description": "True if data object represents an entity in the stratigraphic column",
          "title": "Stratigraphic",
          "type": "boolean"
        },
        "stratigraphic_alias": {
          "anyOf": [
            {
              "items": {
                "type": "string"
              },
              "type": "array"
            },
            {
              "type": "null"
            }
          ],
          "default": null,
          "title": "Stratigraphic Alias"
        },
        "table_index": {
          "anyOf": [
            {
              "items": {
                "type": "string"
              },
              "type": "array"
            },
            {
              "type": "null"
            }
          ],
          "default": null,
          "description": "Column names in the table which can be used for indexing",
          "examples": [
            [
              "ZONE",
              "REGION"
            ]
          ],
          "title": "Table Index"
        },
        "tagname": {
          "anyOf": [
            {
              "type": "string"
            },
            {
              "type": "null"
            }
          ],
          "default": null,
          "description": "A semi-human readable tag for internal usage and uniqueness",
          "examples": [
            "ds_extract_geogrid",
            "ds_post_strucmod"
          ],
          "title": "Tagname"
        },
        "time": {
          "anyOf": [
            {
              "$ref": "#/$defs/Time"
            },
            {
              "type": "null"
            }
          ],
          "default": null
        },
        "top": {
          "anyOf": [
            {
              "$ref": "#/$defs/Layer"
            },
            {
              "type": "null"
            }
          ],
          "default": null
        },
        "undef_is_zero": {
          "anyOf": [
            {
              "type": "boolean"
            },
            {
              "type": "null"
            }
          ],
          "default": null,
          "description": "Flag if undefined values are to be interpreted as zero",
          "title": "Undef Is Zero"
        },
        "unit": {
          "default": "",
          "examples": [
            "m"
          ],
          "title": "Unit",
          "type": "string"
        },
        "vertical_domain": {
          "anyOf": [
            {
              "enum": [
                "depth",
                "time"
              ],
              "type": "string"
            },
            {
              "type": "null"
            }
          ],
          "default": null,
          "examples": [
            "depth"
          ],
          "title": "Vertical Domain"
        }
      },
      "required": [
        "content",
        "format",
        "is_observation",
        "is_prediction",
        "name",
        "stratigraphic"
      ],
      "title": "ParametersContent",
      "type": "object"
    },
    "PinchoutContent": {
      "properties": {
        "alias": {
          "anyOf": [
            {
              "items": {
                "type": "string"
              },
              "type": "array"
            },
            {
              "type": "null"
            }
          ],
          "default": null,
          "title": "Alias"
        },
        "base": {
          "anyOf": [
            {
              "$ref": "#/$defs/Layer"
            },
            {
              "type": "null"
            }
          ],
          "default": null
        },
        "bbox": {
          "anyOf": [
            {
              "$ref": "#/$defs/BoundingBox2D"
            },
            {
              "$ref": "#/$defs/BoundingBox3D"
            },
            {
              "type": "null"
            }
          ],
          "default": null,
          "title": "Bbox"
        },
        "content": {
          "const": "pinchout",
          "title": "Content"
        },
        "description": {
          "anyOf": [
            {
              "items": {
                "type": "string"
              },
              "type": "array"
            },
            {
              "type": "null"
            }
          ],
          "default": null,
          "title": "Description"
        },
        "format": {
          "examples": [
            "irap_binary"
          ],
          "title": "Format",
          "type": "string"
        },
        "grid_model": {
          "anyOf": [
            {
              "$ref": "#/$defs/GridModel"
            },
            {
              "type": "null"
            }
          ],
          "default": null
        },
        "is_observation": {
          "title": "Is observation flag",
          "type": "boolean"
        },
        "is_prediction": {
          "title": "Is prediction flag",
          "type": "boolean"
        },
        "layout": {
          "anyOf": [
            {
              "type": "string"
            },
            {
              "type": "null"
            }
          ],
          "default": null,
          "examples": [
            "regular"
          ],
          "title": "Layout"
        },
        "name": {
          "description": "Name of the data object. If stratigraphic, match the entry in the stratigraphic column",
          "examples": [
            "VIKING GP. Top"
          ],
          "title": "Name",
          "type": "string"
        },
        "offset": {
          "default": 0.0,
          "title": "Offset",
          "type": "number"
        },
        "spec": {
          "anyOf": [
            {
              "$ref": "#/$defs/CPGridPropertySpecification"
            },
            {
              "$ref": "#/$defs/CPGridSpecification"
            },
            {
              "$ref": "#/$defs/FaultRoomSurfaceSpecification"
            },
            {
              "$ref": "#/$defs/PointSpecification"
            },
            {
              "$ref": "#/$defs/CubeSpecification"
            },
            {
              "$ref": "#/$defs/PolygonsSpecification"
            },
            {
              "$ref": "#/$defs/SurfaceSpecification"
            },
            {
              "$ref": "#/$defs/TableSpecification"
            },
            {
              "$ref": "#/$defs/WellPointsDictionaryCaseSpecification"
            },
            {
              "type": "null"
            }
          ],
          "default": null,
          "title": "Spec"
        },
        "stratigraphic": {
          "description": "True if data object represents an entity in the stratigraphic column",
          "title": "Stratigraphic",
          "type": "boolean"
        },
        "stratigraphic_alias": {
          "anyOf": [
            {
              "items": {
                "type": "string"
              },
              "type": "array"
            },
            {
              "type": "null"
            }
          ],
          "default": null,
          "title": "Stratigraphic Alias"
        },
        "table_index": {
          "anyOf": [
            {
              "items": {
                "type": "string"
              },
              "type": "array"
            },
            {
              "type": "null"
            }
          ],
          "default": null,
          "description": "Column names in the table which can be used for indexing",
          "examples": [
            [
              "ZONE",
              "REGION"
            ]
          ],
          "title": "Table Index"
        },
        "tagname": {
          "anyOf": [
            {
              "type": "string"
            },
            {
              "type": "null"
            }
          ],
          "default": null,
          "description": "A semi-human readable tag for internal usage and uniqueness",
          "examples": [
            "ds_extract_geogrid",
            "ds_post_strucmod"
          ],
          "title": "Tagname"
        },
        "time": {
          "anyOf": [
            {
              "$ref": "#/$defs/Time"
            },
            {
              "type": "null"
            }
          ],
          "default": null
        },
        "top": {
          "anyOf": [
            {
              "$ref": "#/$defs/Layer"
            },
            {
              "type": "null"
            }
          ],
          "default": null
        },
        "undef_is_zero": {
          "anyOf": [
            {
              "type": "boolean"
            },
            {
              "type": "null"
            }
          ],
          "default": null,
          "description": "Flag if undefined values are to be interpreted as zero",
          "title": "Undef Is Zero"
        },
        "unit": {
          "default": "",
          "examples": [
            "m"
          ],
          "title": "Unit",
          "type": "string"
        },
        "vertical_domain": {
          "anyOf": [
            {
              "enum": [
                "depth",
                "time"
              ],
              "type": "string"
            },
            {
              "type": "null"
            }
          ],
          "default": null,
          "examples": [
            "depth"
          ],
          "title": "Vertical Domain"
        }
      },
      "required": [
        "content",
        "format",
        "is_observation",
        "is_prediction",
        "name",
        "stratigraphic"
      ],
      "title": "PinchoutContent",
      "type": "object"
    },
    "PointSpecification": {
      "properties": {
        "attributes": {
          "anyOf": [
            {
              "items": {
                "type": "string"
              },
              "type": "array"
            },
            {
              "type": "null"
            }
          ],
          "description": "List of columns present in a table.",
          "title": "Attributes"
        },
        "size": {
          "description": "Size of data object.",
          "examples": [
            1,
            9999
          ],
          "title": "Size",
          "type": "integer"
        }
      },
      "required": [
        "attributes",
        "size"
      ],
      "title": "PointSpecification",
      "type": "object"
    },
    "PolygonsSpecification": {
      "properties": {
        "npolys": {
          "description": "The number of individual polygons in the data object",
          "title": "Npolys",
          "type": "integer"
        }
      },
      "required": [
        "npolys"
      ],
      "title": "PolygonsSpecification",
      "type": "object"
    },
    "PropertyContent": {
      "properties": {
        "alias": {
          "anyOf": [
            {
              "items": {
                "type": "string"
              },
              "type": "array"
            },
            {
              "type": "null"
            }
          ],
          "default": null,
          "title": "Alias"
        },
        "base": {
          "anyOf": [
            {
              "$ref": "#/$defs/Layer"
            },
            {
              "type": "null"
            }
          ],
          "default": null
        },
        "bbox": {
          "anyOf": [
            {
              "$ref": "#/$defs/BoundingBox2D"
            },
            {
              "$ref": "#/$defs/BoundingBox3D"
            },
            {
              "type": "null"
            }
          ],
          "default": null,
          "title": "Bbox"
        },
        "content": {
          "const": "property",
          "title": "Content"
        },
        "description": {
          "anyOf": [
            {
              "items": {
                "type": "string"
              },
              "type": "array"
            },
            {
              "type": "null"
            }
          ],
          "default": null,
          "title": "Description"
        },
        "format": {
          "examples": [
            "irap_binary"
          ],
          "title": "Format",
          "type": "string"
        },
        "grid_model": {
          "anyOf": [
            {
              "$ref": "#/$defs/GridModel"
            },
            {
              "type": "null"
            }
          ],
          "default": null
        },
        "is_observation": {
          "title": "Is observation flag",
          "type": "boolean"
        },
        "is_prediction": {
          "title": "Is prediction flag",
          "type": "boolean"
        },
        "layout": {
          "anyOf": [
            {
              "type": "string"
            },
            {
              "type": "null"
            }
          ],
          "default": null,
          "examples": [
            "regular"
          ],
          "title": "Layout"
        },
        "name": {
          "description": "Name of the data object. If stratigraphic, match the entry in the stratigraphic column",
          "examples": [
            "VIKING GP. Top"
          ],
          "title": "Name",
          "type": "string"
        },
        "offset": {
          "default": 0.0,
          "title": "Offset",
          "type": "number"
        },
        "spec": {
          "anyOf": [
            {
              "$ref": "#/$defs/CPGridPropertySpecification"
            },
            {
              "$ref": "#/$defs/CPGridSpecification"
            },
            {
              "$ref": "#/$defs/FaultRoomSurfaceSpecification"
            },
            {
              "$ref": "#/$defs/PointSpecification"
            },
            {
              "$ref": "#/$defs/CubeSpecification"
            },
            {
              "$ref": "#/$defs/PolygonsSpecification"
            },
            {
              "$ref": "#/$defs/SurfaceSpecification"
            },
            {
              "$ref": "#/$defs/TableSpecification"
            },
            {
              "$ref": "#/$defs/WellPointsDictionaryCaseSpecification"
            },
            {
              "type": "null"
            }
          ],
          "default": null,
          "title": "Spec"
        },
        "stratigraphic": {
          "description": "True if data object represents an entity in the stratigraphic column",
          "title": "Stratigraphic",
          "type": "boolean"
        },
        "stratigraphic_alias": {
          "anyOf": [
            {
              "items": {
                "type": "string"
              },
              "type": "array"
            },
            {
              "type": "null"
            }
          ],
          "default": null,
          "title": "Stratigraphic Alias"
        },
        "table_index": {
          "anyOf": [
            {
              "items": {
                "type": "string"
              },
              "type": "array"
            },
            {
              "type": "null"
            }
          ],
          "default": null,
          "description": "Column names in the table which can be used for indexing",
          "examples": [
            [
              "ZONE",
              "REGION"
            ]
          ],
          "title": "Table Index"
        },
        "tagname": {
          "anyOf": [
            {
              "type": "string"
            },
            {
              "type": "null"
            }
          ],
          "default": null,
          "description": "A semi-human readable tag for internal usage and uniqueness",
          "examples": [
            "ds_extract_geogrid",
            "ds_post_strucmod"
          ],
          "title": "Tagname"
        },
        "time": {
          "anyOf": [
            {
              "$ref": "#/$defs/Time"
            },
            {
              "type": "null"
            }
          ],
          "default": null
        },
        "top": {
          "anyOf": [
            {
              "$ref": "#/$defs/Layer"
            },
            {
              "type": "null"
            }
          ],
          "default": null
        },
        "undef_is_zero": {
          "anyOf": [
            {
              "type": "boolean"
            },
            {
              "type": "null"
            }
          ],
          "default": null,
          "description": "Flag if undefined values are to be interpreted as zero",
          "title": "Undef Is Zero"
        },
        "unit": {
          "default": "",
          "examples": [
            "m"
          ],
          "title": "Unit",
          "type": "string"
        },
        "vertical_domain": {
          "anyOf": [
            {
              "enum": [
                "depth",
                "time"
              ],
              "type": "string"
            },
            {
              "type": "null"
            }
          ],
          "default": null,
          "examples": [
            "depth"
          ],
          "title": "Vertical Domain"
        }
      },
      "required": [
        "content",
        "format",
        "is_observation",
        "is_prediction",
        "name",
        "stratigraphic"
      ],
      "title": "PropertyContent",
      "type": "object"
    },
    "RFTContent": {
      "properties": {
        "alias": {
          "anyOf": [
            {
              "items": {
                "type": "string"
              },
              "type": "array"
            },
            {
              "type": "null"
            }
          ],
          "default": null,
          "title": "Alias"
        },
        "base": {
          "anyOf": [
            {
              "$ref": "#/$defs/Layer"
            },
            {
              "type": "null"
            }
          ],
          "default": null
        },
        "bbox": {
          "anyOf": [
            {
              "$ref": "#/$defs/BoundingBox2D"
            },
            {
              "$ref": "#/$defs/BoundingBox3D"
            },
            {
              "type": "null"
            }
          ],
          "default": null,
          "title": "Bbox"
        },
        "content": {
          "const": "rft",
          "title": "Content"
        },
        "description": {
          "anyOf": [
            {
              "items": {
                "type": "string"
              },
              "type": "array"
            },
            {
              "type": "null"
            }
          ],
          "default": null,
          "title": "Description"
        },
        "format": {
          "examples": [
            "irap_binary"
          ],
          "title": "Format",
          "type": "string"
        },
        "grid_model": {
          "anyOf": [
            {
              "$ref": "#/$defs/GridModel"
            },
            {
              "type": "null"
            }
          ],
          "default": null
        },
        "is_observation": {
          "title": "Is observation flag",
          "type": "boolean"
        },
        "is_prediction": {
          "title": "Is prediction flag",
          "type": "boolean"
        },
        "layout": {
          "anyOf": [
            {
              "type": "string"
            },
            {
              "type": "null"
            }
          ],
          "default": null,
          "examples": [
            "regular"
          ],
          "title": "Layout"
        },
        "name": {
          "description": "Name of the data object. If stratigraphic, match the entry in the stratigraphic column",
          "examples": [
            "VIKING GP. Top"
          ],
          "title": "Name",
          "type": "string"
        },
        "offset": {
          "default": 0.0,
          "title": "Offset",
          "type": "number"
        },
        "spec": {
          "anyOf": [
            {
              "$ref": "#/$defs/CPGridPropertySpecification"
            },
            {
              "$ref": "#/$defs/CPGridSpecification"
            },
            {
              "$ref": "#/$defs/FaultRoomSurfaceSpecification"
            },
            {
              "$ref": "#/$defs/PointSpecification"
            },
            {
              "$ref": "#/$defs/CubeSpecification"
            },
            {
              "$ref": "#/$defs/PolygonsSpecification"
            },
            {
              "$ref": "#/$defs/SurfaceSpecification"
            },
            {
              "$ref": "#/$defs/TableSpecification"
            },
            {
              "$ref": "#/$defs/WellPointsDictionaryCaseSpecification"
            },
            {
              "type": "null"
            }
          ],
          "default": null,
          "title": "Spec"
        },
        "stratigraphic": {
          "description": "True if data object represents an entity in the stratigraphic column",
          "title": "Stratigraphic",
          "type": "boolean"
        },
        "stratigraphic_alias": {
          "anyOf": [
            {
              "items": {
                "type": "string"
              },
              "type": "array"
            },
            {
              "type": "null"
            }
          ],
          "default": null,
          "title": "Stratigraphic Alias"
        },
        "table_index": {
          "anyOf": [
            {
              "items": {
                "type": "string"
              },
              "type": "array"
            },
            {
              "type": "null"
            }
          ],
          "default": null,
          "description": "Column names in the table which can be used for indexing",
          "examples": [
            [
              "ZONE",
              "REGION"
            ]
          ],
          "title": "Table Index"
        },
        "tagname": {
          "anyOf": [
            {
              "type": "string"
            },
            {
              "type": "null"
            }
          ],
          "default": null,
          "description": "A semi-human readable tag for internal usage and uniqueness",
          "examples": [
            "ds_extract_geogrid",
            "ds_post_strucmod"
          ],
          "title": "Tagname"
        },
        "time": {
          "anyOf": [
            {
              "$ref": "#/$defs/Time"
            },
            {
              "type": "null"
            }
          ],
          "default": null
        },
        "top": {
          "anyOf": [
            {
              "$ref": "#/$defs/Layer"
            },
            {
              "type": "null"
            }
          ],
          "default": null
        },
        "undef_is_zero": {
          "anyOf": [
            {
              "type": "boolean"
            },
            {
              "type": "null"
            }
          ],
          "default": null,
          "description": "Flag if undefined values are to be interpreted as zero",
          "title": "Undef Is Zero"
        },
        "unit": {
          "default": "",
          "examples": [
            "m"
          ],
          "title": "Unit",
          "type": "string"
        },
        "vertical_domain": {
          "anyOf": [
            {
              "enum": [
                "depth",
                "time"
              ],
              "type": "string"
            },
            {
              "type": "null"
            }
          ],
          "default": null,
          "examples": [
            "depth"
          ],
          "title": "Vertical Domain"
        }
      },
      "required": [
        "content",
        "format",
        "is_observation",
        "is_prediction",
        "name",
        "stratigraphic"
      ],
      "title": "RFTContent",
      "type": "object"
    },
    "Realization": {
      "properties": {
        "id": {
          "description": "The unique number of this realization as used in FMU",
          "title": "Id",
          "type": "integer"
        },
        "jobs": {
          "anyOf": [
            {},
            {
              "type": "null"
            }
          ],
          "default": null,
          "description": "Content directly taken from the ERT jobs.json file for this realization",
          "title": "Jobs"
        },
        "name": {
          "description": "The convential name of this iteration, e.g. iter-0 or pred",
          "examples": [
            "iter-0"
          ],
          "title": "Name",
          "type": "string"
        },
        "parameters": {
          "anyOf": [
            {
              "$ref": "#/$defs/Parameters"
            },
            {
              "type": "null"
            }
          ],
          "default": null,
          "description": "Parameters for this realization"
        },
        "uuid": {
          "examples": [
            "15ce3b84-766f-4c93-9050-b154861f9100"
          ],
          "format": "uuid",
          "title": "Uuid",
          "type": "string"
        }
      },
      "required": [
        "id",
        "name",
        "uuid"
      ],
      "title": "Realization",
      "type": "object"
    },
    "RegionsContent": {
      "properties": {
        "alias": {
          "anyOf": [
            {
              "items": {
                "type": "string"
              },
              "type": "array"
            },
            {
              "type": "null"
            }
          ],
          "default": null,
          "title": "Alias"
        },
        "base": {
          "anyOf": [
            {
              "$ref": "#/$defs/Layer"
            },
            {
              "type": "null"
            }
          ],
          "default": null
        },
        "bbox": {
          "anyOf": [
            {
              "$ref": "#/$defs/BoundingBox2D"
            },
            {
              "$ref": "#/$defs/BoundingBox3D"
            },
            {
              "type": "null"
            }
          ],
          "default": null,
          "title": "Bbox"
        },
        "content": {
          "const": "regions",
          "title": "Content"
        },
        "description": {
          "anyOf": [
            {
              "items": {
                "type": "string"
              },
              "type": "array"
            },
            {
              "type": "null"
            }
          ],
          "default": null,
          "title": "Description"
        },
        "format": {
          "examples": [
            "irap_binary"
          ],
          "title": "Format",
          "type": "string"
        },
        "grid_model": {
          "anyOf": [
            {
              "$ref": "#/$defs/GridModel"
            },
            {
              "type": "null"
            }
          ],
          "default": null
        },
        "is_observation": {
          "title": "Is observation flag",
          "type": "boolean"
        },
        "is_prediction": {
          "title": "Is prediction flag",
          "type": "boolean"
        },
        "layout": {
          "anyOf": [
            {
              "type": "string"
            },
            {
              "type": "null"
            }
          ],
          "default": null,
          "examples": [
            "regular"
          ],
          "title": "Layout"
        },
        "name": {
          "description": "Name of the data object. If stratigraphic, match the entry in the stratigraphic column",
          "examples": [
            "VIKING GP. Top"
          ],
          "title": "Name",
          "type": "string"
        },
        "offset": {
          "default": 0.0,
          "title": "Offset",
          "type": "number"
        },
        "spec": {
          "anyOf": [
            {
              "$ref": "#/$defs/CPGridPropertySpecification"
            },
            {
              "$ref": "#/$defs/CPGridSpecification"
            },
            {
              "$ref": "#/$defs/FaultRoomSurfaceSpecification"
            },
            {
              "$ref": "#/$defs/PointSpecification"
            },
            {
              "$ref": "#/$defs/CubeSpecification"
            },
            {
              "$ref": "#/$defs/PolygonsSpecification"
            },
            {
              "$ref": "#/$defs/SurfaceSpecification"
            },
            {
              "$ref": "#/$defs/TableSpecification"
            },
            {
              "$ref": "#/$defs/WellPointsDictionaryCaseSpecification"
            },
            {
              "type": "null"
            }
          ],
          "default": null,
          "title": "Spec"
        },
        "stratigraphic": {
          "description": "True if data object represents an entity in the stratigraphic column",
          "title": "Stratigraphic",
          "type": "boolean"
        },
        "stratigraphic_alias": {
          "anyOf": [
            {
              "items": {
                "type": "string"
              },
              "type": "array"
            },
            {
              "type": "null"
            }
          ],
          "default": null,
          "title": "Stratigraphic Alias"
        },
        "table_index": {
          "anyOf": [
            {
              "items": {
                "type": "string"
              },
              "type": "array"
            },
            {
              "type": "null"
            }
          ],
          "default": null,
          "description": "Column names in the table which can be used for indexing",
          "examples": [
            [
              "ZONE",
              "REGION"
            ]
          ],
          "title": "Table Index"
        },
        "tagname": {
          "anyOf": [
            {
              "type": "string"
            },
            {
              "type": "null"
            }
          ],
          "default": null,
          "description": "A semi-human readable tag for internal usage and uniqueness",
          "examples": [
            "ds_extract_geogrid",
            "ds_post_strucmod"
          ],
          "title": "Tagname"
        },
        "time": {
          "anyOf": [
            {
              "$ref": "#/$defs/Time"
            },
            {
              "type": "null"
            }
          ],
          "default": null
        },
        "top": {
          "anyOf": [
            {
              "$ref": "#/$defs/Layer"
            },
            {
              "type": "null"
            }
          ],
          "default": null
        },
        "undef_is_zero": {
          "anyOf": [
            {
              "type": "boolean"
            },
            {
              "type": "null"
            }
          ],
          "default": null,
          "description": "Flag if undefined values are to be interpreted as zero",
          "title": "Undef Is Zero"
        },
        "unit": {
          "default": "",
          "examples": [
            "m"
          ],
          "title": "Unit",
          "type": "string"
        },
        "vertical_domain": {
          "anyOf": [
            {
              "enum": [
                "depth",
                "time"
              ],
              "type": "string"
            },
            {
              "type": "null"
            }
          ],
          "default": null,
          "examples": [
            "depth"
          ],
          "title": "Vertical Domain"
        }
      },
      "required": [
        "content",
        "format",
        "is_observation",
        "is_prediction",
        "name",
        "stratigraphic"
      ],
      "title": "RegionsContent",
      "type": "object"
    },
    "RelpermContent": {
      "properties": {
        "alias": {
          "anyOf": [
            {
              "items": {
                "type": "string"
              },
              "type": "array"
            },
            {
              "type": "null"
            }
          ],
          "default": null,
          "title": "Alias"
        },
        "base": {
          "anyOf": [
            {
              "$ref": "#/$defs/Layer"
            },
            {
              "type": "null"
            }
          ],
          "default": null
        },
        "bbox": {
          "anyOf": [
            {
              "$ref": "#/$defs/BoundingBox2D"
            },
            {
              "$ref": "#/$defs/BoundingBox3D"
            },
            {
              "type": "null"
            }
          ],
          "default": null,
          "title": "Bbox"
        },
        "content": {
          "const": "relperm",
          "title": "Content"
        },
        "description": {
          "anyOf": [
            {
              "items": {
                "type": "string"
              },
              "type": "array"
            },
            {
              "type": "null"
            }
          ],
          "default": null,
          "title": "Description"
        },
        "format": {
          "examples": [
            "irap_binary"
          ],
          "title": "Format",
          "type": "string"
        },
        "grid_model": {
          "anyOf": [
            {
              "$ref": "#/$defs/GridModel"
            },
            {
              "type": "null"
            }
          ],
          "default": null
        },
        "is_observation": {
          "title": "Is observation flag",
          "type": "boolean"
        },
        "is_prediction": {
          "title": "Is prediction flag",
          "type": "boolean"
        },
        "layout": {
          "anyOf": [
            {
              "type": "string"
            },
            {
              "type": "null"
            }
          ],
          "default": null,
          "examples": [
            "regular"
          ],
          "title": "Layout"
        },
        "name": {
          "description": "Name of the data object. If stratigraphic, match the entry in the stratigraphic column",
          "examples": [
            "VIKING GP. Top"
          ],
          "title": "Name",
          "type": "string"
        },
        "offset": {
          "default": 0.0,
          "title": "Offset",
          "type": "number"
        },
        "spec": {
          "anyOf": [
            {
              "$ref": "#/$defs/CPGridPropertySpecification"
            },
            {
              "$ref": "#/$defs/CPGridSpecification"
            },
            {
              "$ref": "#/$defs/FaultRoomSurfaceSpecification"
            },
            {
              "$ref": "#/$defs/PointSpecification"
            },
            {
              "$ref": "#/$defs/CubeSpecification"
            },
            {
              "$ref": "#/$defs/PolygonsSpecification"
            },
            {
              "$ref": "#/$defs/SurfaceSpecification"
            },
            {
              "$ref": "#/$defs/TableSpecification"
            },
            {
              "$ref": "#/$defs/WellPointsDictionaryCaseSpecification"
            },
            {
              "type": "null"
            }
          ],
          "default": null,
          "title": "Spec"
        },
        "stratigraphic": {
          "description": "True if data object represents an entity in the stratigraphic column",
          "title": "Stratigraphic",
          "type": "boolean"
        },
        "stratigraphic_alias": {
          "anyOf": [
            {
              "items": {
                "type": "string"
              },
              "type": "array"
            },
            {
              "type": "null"
            }
          ],
          "default": null,
          "title": "Stratigraphic Alias"
        },
        "table_index": {
          "anyOf": [
            {
              "items": {
                "type": "string"
              },
              "type": "array"
            },
            {
              "type": "null"
            }
          ],
          "default": null,
          "description": "Column names in the table which can be used for indexing",
          "examples": [
            [
              "ZONE",
              "REGION"
            ]
          ],
          "title": "Table Index"
        },
        "tagname": {
          "anyOf": [
            {
              "type": "string"
            },
            {
              "type": "null"
            }
          ],
          "default": null,
          "description": "A semi-human readable tag for internal usage and uniqueness",
          "examples": [
            "ds_extract_geogrid",
            "ds_post_strucmod"
          ],
          "title": "Tagname"
        },
        "time": {
          "anyOf": [
            {
              "$ref": "#/$defs/Time"
            },
            {
              "type": "null"
            }
          ],
          "default": null
        },
        "top": {
          "anyOf": [
            {
              "$ref": "#/$defs/Layer"
            },
            {
              "type": "null"
            }
          ],
          "default": null
        },
        "undef_is_zero": {
          "anyOf": [
            {
              "type": "boolean"
            },
            {
              "type": "null"
            }
          ],
          "default": null,
          "description": "Flag if undefined values are to be interpreted as zero",
          "title": "Undef Is Zero"
        },
        "unit": {
          "default": "",
          "examples": [
            "m"
          ],
          "title": "Unit",
          "type": "string"
        },
        "vertical_domain": {
          "anyOf": [
            {
              "enum": [
                "depth",
                "time"
              ],
              "type": "string"
            },
            {
              "type": "null"
            }
          ],
          "default": null,
          "examples": [
            "depth"
          ],
          "title": "Vertical Domain"
        }
      },
      "required": [
        "content",
        "format",
        "is_observation",
        "is_prediction",
        "name",
        "stratigraphic"
      ],
      "title": "RelpermContent",
      "type": "object"
    },
    "Seismic": {
      "description": "Conditional field",
      "properties": {
        "attribute": {
          "anyOf": [
            {
              "type": "string"
            },
            {
              "type": "null"
            }
          ],
          "default": null,
          "examples": [
            "amplitude_timeshifted"
          ],
          "title": "Attribute"
        },
        "calculation": {
          "anyOf": [
            {
              "type": "string"
            },
            {
              "type": "null"
            }
          ],
          "default": null,
          "examples": [
            "mean"
          ],
          "title": "Calculation"
        },
        "filter_size": {
          "anyOf": [
            {
              "type": "number"
            },
            {
              "type": "null"
            }
          ],
          "default": null,
          "title": "Filter Size"
        },
        "scaling_factor": {
          "anyOf": [
            {
              "type": "number"
            },
            {
              "type": "null"
            }
          ],
          "default": null,
          "title": "Scaling Factor"
        },
        "stacking_offset": {
          "anyOf": [
            {
              "type": "string"
            },
            {
              "type": "null"
            }
          ],
          "default": null,
          "examples": [
            "0-15"
          ],
          "title": "Stacking Offset"
        },
        "zrange": {
          "anyOf": [
            {
              "type": "number"
            },
            {
              "type": "null"
            }
          ],
          "default": null,
          "title": "Zrange"
        }
      },
      "title": "Seismic",
      "type": "object"
    },
    "SeismicContent": {
      "properties": {
        "alias": {
          "anyOf": [
            {
              "items": {
                "type": "string"
              },
              "type": "array"
            },
            {
              "type": "null"
            }
          ],
          "default": null,
          "title": "Alias"
        },
        "base": {
          "anyOf": [
            {
              "$ref": "#/$defs/Layer"
            },
            {
              "type": "null"
            }
          ],
          "default": null
        },
        "bbox": {
          "anyOf": [
            {
              "$ref": "#/$defs/BoundingBox2D"
            },
            {
              "$ref": "#/$defs/BoundingBox3D"
            },
            {
              "type": "null"
            }
          ],
          "default": null,
          "title": "Bbox"
        },
        "content": {
          "const": "seismic",
          "title": "Content"
        },
        "description": {
          "anyOf": [
            {
              "items": {
                "type": "string"
              },
              "type": "array"
            },
            {
              "type": "null"
            }
          ],
          "default": null,
          "title": "Description"
        },
        "format": {
          "examples": [
            "irap_binary"
          ],
          "title": "Format",
          "type": "string"
        },
        "grid_model": {
          "anyOf": [
            {
              "$ref": "#/$defs/GridModel"
            },
            {
              "type": "null"
            }
          ],
          "default": null
        },
        "is_observation": {
          "title": "Is observation flag",
          "type": "boolean"
        },
        "is_prediction": {
          "title": "Is prediction flag",
          "type": "boolean"
        },
        "layout": {
          "anyOf": [
            {
              "type": "string"
            },
            {
              "type": "null"
            }
          ],
          "default": null,
          "examples": [
            "regular"
          ],
          "title": "Layout"
        },
        "name": {
          "description": "Name of the data object. If stratigraphic, match the entry in the stratigraphic column",
          "examples": [
            "VIKING GP. Top"
          ],
          "title": "Name",
          "type": "string"
        },
        "offset": {
          "default": 0.0,
          "title": "Offset",
          "type": "number"
        },
        "seismic": {
          "$ref": "#/$defs/Seismic"
        },
        "spec": {
          "anyOf": [
            {
              "$ref": "#/$defs/CPGridPropertySpecification"
            },
            {
              "$ref": "#/$defs/CPGridSpecification"
            },
            {
              "$ref": "#/$defs/FaultRoomSurfaceSpecification"
            },
            {
              "$ref": "#/$defs/PointSpecification"
            },
            {
              "$ref": "#/$defs/CubeSpecification"
            },
            {
              "$ref": "#/$defs/PolygonsSpecification"
            },
            {
              "$ref": "#/$defs/SurfaceSpecification"
            },
            {
              "$ref": "#/$defs/TableSpecification"
            },
            {
              "$ref": "#/$defs/WellPointsDictionaryCaseSpecification"
            },
            {
              "type": "null"
            }
          ],
          "default": null,
          "title": "Spec"
        },
        "stratigraphic": {
          "description": "True if data object represents an entity in the stratigraphic column",
          "title": "Stratigraphic",
          "type": "boolean"
        },
        "stratigraphic_alias": {
          "anyOf": [
            {
              "items": {
                "type": "string"
              },
              "type": "array"
            },
            {
              "type": "null"
            }
          ],
          "default": null,
          "title": "Stratigraphic Alias"
        },
        "table_index": {
          "anyOf": [
            {
              "items": {
                "type": "string"
              },
              "type": "array"
            },
            {
              "type": "null"
            }
          ],
          "default": null,
          "description": "Column names in the table which can be used for indexing",
          "examples": [
            [
              "ZONE",
              "REGION"
            ]
          ],
          "title": "Table Index"
        },
        "tagname": {
          "anyOf": [
            {
              "type": "string"
            },
            {
              "type": "null"
            }
          ],
          "default": null,
          "description": "A semi-human readable tag for internal usage and uniqueness",
          "examples": [
            "ds_extract_geogrid",
            "ds_post_strucmod"
          ],
          "title": "Tagname"
        },
        "time": {
          "anyOf": [
            {
              "$ref": "#/$defs/Time"
            },
            {
              "type": "null"
            }
          ],
          "default": null
        },
        "top": {
          "anyOf": [
            {
              "$ref": "#/$defs/Layer"
            },
            {
              "type": "null"
            }
          ],
          "default": null
        },
        "undef_is_zero": {
          "anyOf": [
            {
              "type": "boolean"
            },
            {
              "type": "null"
            }
          ],
          "default": null,
          "description": "Flag if undefined values are to be interpreted as zero",
          "title": "Undef Is Zero"
        },
        "unit": {
          "default": "",
          "examples": [
            "m"
          ],
          "title": "Unit",
          "type": "string"
        },
        "vertical_domain": {
          "anyOf": [
            {
              "enum": [
                "depth",
                "time"
              ],
              "type": "string"
            },
            {
              "type": "null"
            }
          ],
          "default": null,
          "examples": [
            "depth"
          ],
          "title": "Vertical Domain"
        }
      },
      "required": [
        "content",
        "format",
        "is_observation",
        "is_prediction",
        "name",
        "stratigraphic",
        "seismic"
      ],
      "title": "SeismicContent",
      "type": "object"
    },
    "Smda": {
      "properties": {
        "coordinate_system": {
          "$ref": "#/$defs/CoordinateSystem"
        },
        "country": {
          "items": {
            "$ref": "#/$defs/CountryItem"
          },
          "title": "Country",
          "type": "array"
        },
        "discovery": {
          "items": {
            "$ref": "#/$defs/DiscoveryItem"
          },
          "title": "Discovery",
          "type": "array"
        },
        "field": {
          "items": {
            "$ref": "#/$defs/FieldItem"
          },
          "title": "Field",
          "type": "array"
        },
        "stratigraphic_column": {
          "$ref": "#/$defs/StratigraphicColumn"
        }
      },
      "required": [
        "coordinate_system",
        "country",
        "discovery",
        "field",
        "stratigraphic_column"
      ],
      "title": "Smda",
      "type": "object"
    },
    "Ssdl": {
      "description": "Sub-Surface Data Lake",
      "properties": {
        "access_level": {
          "$ref": "#/$defs/AccessLevel"
        },
        "rep_include": {
          "title": "Rep Include",
          "type": "boolean"
        }
      },
      "required": [
        "access_level",
        "rep_include"
      ],
      "title": "Ssdl",
      "type": "object"
    },
    "SsdlAccess": {
      "properties": {
        "asset": {
          "$ref": "#/$defs/Asset"
        },
        "classification": {
          "anyOf": [
            {
              "$ref": "#/$defs/AccessLevel"
            },
            {
              "type": "null"
            }
          ],
          "default": null
        },
        "ssdl": {
          "$ref": "#/$defs/Ssdl"
        }
      },
      "required": [
        "asset",
        "ssdl"
      ],
      "title": "SsdlAccess",
      "type": "object"
    },
    "StratigraphicColumn": {
      "properties": {
        "identifier": {
          "examples": [
            "DROGON_2020"
          ],
          "title": "Identifier",
          "type": "string"
        },
        "uuid": {
          "examples": [
            "15ce3b84-766f-4c93-9050-b154861f9100"
          ],
          "format": "uuid",
          "title": "Uuid",
          "type": "string"
        }
      },
      "required": [
        "identifier",
        "uuid"
      ],
      "title": "StratigraphicColumn",
      "type": "object"
    },
    "SubcropContent": {
      "properties": {
        "alias": {
          "anyOf": [
            {
              "items": {
                "type": "string"
              },
              "type": "array"
            },
            {
              "type": "null"
            }
          ],
          "default": null,
          "title": "Alias"
        },
        "base": {
          "anyOf": [
            {
              "$ref": "#/$defs/Layer"
            },
            {
              "type": "null"
            }
          ],
          "default": null
        },
        "bbox": {
          "anyOf": [
            {
              "$ref": "#/$defs/BoundingBox2D"
            },
            {
              "$ref": "#/$defs/BoundingBox3D"
            },
            {
              "type": "null"
            }
          ],
          "default": null,
          "title": "Bbox"
        },
        "content": {
          "const": "subcrop",
          "title": "Content"
        },
        "description": {
          "anyOf": [
            {
              "items": {
                "type": "string"
              },
              "type": "array"
            },
            {
              "type": "null"
            }
          ],
          "default": null,
          "title": "Description"
        },
        "format": {
          "examples": [
            "irap_binary"
          ],
          "title": "Format",
          "type": "string"
        },
        "grid_model": {
          "anyOf": [
            {
              "$ref": "#/$defs/GridModel"
            },
            {
              "type": "null"
            }
          ],
          "default": null
        },
        "is_observation": {
          "title": "Is observation flag",
          "type": "boolean"
        },
        "is_prediction": {
          "title": "Is prediction flag",
          "type": "boolean"
        },
        "layout": {
          "anyOf": [
            {
              "type": "string"
            },
            {
              "type": "null"
            }
          ],
          "default": null,
          "examples": [
            "regular"
          ],
          "title": "Layout"
        },
        "name": {
          "description": "Name of the data object. If stratigraphic, match the entry in the stratigraphic column",
          "examples": [
            "VIKING GP. Top"
          ],
          "title": "Name",
          "type": "string"
        },
        "offset": {
          "default": 0.0,
          "title": "Offset",
          "type": "number"
        },
        "spec": {
          "anyOf": [
            {
              "$ref": "#/$defs/CPGridPropertySpecification"
            },
            {
              "$ref": "#/$defs/CPGridSpecification"
            },
            {
              "$ref": "#/$defs/FaultRoomSurfaceSpecification"
            },
            {
              "$ref": "#/$defs/PointSpecification"
            },
            {
              "$ref": "#/$defs/CubeSpecification"
            },
            {
              "$ref": "#/$defs/PolygonsSpecification"
            },
            {
              "$ref": "#/$defs/SurfaceSpecification"
            },
            {
              "$ref": "#/$defs/TableSpecification"
            },
            {
              "$ref": "#/$defs/WellPointsDictionaryCaseSpecification"
            },
            {
              "type": "null"
            }
          ],
          "default": null,
          "title": "Spec"
        },
        "stratigraphic": {
          "description": "True if data object represents an entity in the stratigraphic column",
          "title": "Stratigraphic",
          "type": "boolean"
        },
        "stratigraphic_alias": {
          "anyOf": [
            {
              "items": {
                "type": "string"
              },
              "type": "array"
            },
            {
              "type": "null"
            }
          ],
          "default": null,
          "title": "Stratigraphic Alias"
        },
        "table_index": {
          "anyOf": [
            {
              "items": {
                "type": "string"
              },
              "type": "array"
            },
            {
              "type": "null"
            }
          ],
          "default": null,
          "description": "Column names in the table which can be used for indexing",
          "examples": [
            [
              "ZONE",
              "REGION"
            ]
          ],
          "title": "Table Index"
        },
        "tagname": {
          "anyOf": [
            {
              "type": "string"
            },
            {
              "type": "null"
            }
          ],
          "default": null,
          "description": "A semi-human readable tag for internal usage and uniqueness",
          "examples": [
            "ds_extract_geogrid",
            "ds_post_strucmod"
          ],
          "title": "Tagname"
        },
        "time": {
          "anyOf": [
            {
              "$ref": "#/$defs/Time"
            },
            {
              "type": "null"
            }
          ],
          "default": null
        },
        "top": {
          "anyOf": [
            {
              "$ref": "#/$defs/Layer"
            },
            {
              "type": "null"
            }
          ],
          "default": null
        },
        "undef_is_zero": {
          "anyOf": [
            {
              "type": "boolean"
            },
            {
              "type": "null"
            }
          ],
          "default": null,
          "description": "Flag if undefined values are to be interpreted as zero",
          "title": "Undef Is Zero"
        },
        "unit": {
          "default": "",
          "examples": [
            "m"
          ],
          "title": "Unit",
          "type": "string"
        },
        "vertical_domain": {
          "anyOf": [
            {
              "enum": [
                "depth",
                "time"
              ],
              "type": "string"
            },
            {
              "type": "null"
            }
          ],
          "default": null,
          "examples": [
            "depth"
          ],
          "title": "Vertical Domain"
        }
      },
      "required": [
        "content",
        "format",
        "is_observation",
        "is_prediction",
        "name",
        "stratigraphic"
      ],
      "title": "SubcropContent",
      "type": "object"
    },
    "SurfaceSpecification": {
      "properties": {
        "ncol": {
          "description": "The number of columns",
          "title": "Ncol",
          "type": "integer"
        },
        "nrow": {
          "description": "The number of rows",
          "title": "Nrow",
          "type": "integer"
        },
        "rotation": {
          "description": "Rotation angle",
          "title": "Rotation",
          "type": "number"
        },
        "undef": {
          "description": "Value representing undefined data",
          "title": "Undef",
          "type": "number"
        },
        "xinc": {
          "description": "Increment along the x-axis",
          "title": "Xinc",
          "type": "number"
        },
        "xori": {
          "description": "Origin along the x-axis",
          "title": "Xori",
          "type": "number"
        },
        "yflip": {
          "allOf": [
            {
              "$ref": "#/$defs/AxisOrientation"
            }
          ],
          "description": "Flip along the y-axis, -1 or 1"
        },
        "yinc": {
          "description": "Increment along the y-axis",
          "title": "Yinc",
          "type": "number"
        },
        "yori": {
          "description": "Origin along the y-axis",
          "title": "Yori",
          "type": "number"
        }
      },
      "required": [
        "nrow",
        "ncol",
        "rotation",
        "undef",
        "xinc",
        "yinc",
        "xori",
        "yflip",
        "yori"
      ],
      "title": "SurfaceSpecification",
      "type": "object"
    },
    "SystemInformation": {
      "properties": {
        "fmu-dataio": {
          "anyOf": [
            {
              "$ref": "#/$defs/VersionInformation"
            },
            {
              "type": "null"
            }
          ],
          "default": null,
          "examples": [
            "1.2.3"
          ]
        },
        "komodo": {
          "anyOf": [
            {
              "$ref": "#/$defs/VersionInformation"
            },
            {
              "type": "null"
            }
          ],
          "default": null,
          "examples": [
            "2023.12.05-py38"
          ]
        },
        "operating_system": {
          "anyOf": [
            {
              "$ref": "#/$defs/SystemInformationOperatingSystem"
            },
            {
              "type": "null"
            }
          ],
          "default": null
        }
      },
      "title": "SystemInformation",
      "type": "object"
    },
    "SystemInformationOperatingSystem": {
      "description": "This model encapsulates various pieces of\nsystem-related information using Python's platform module. It provides a\nstructured way to access details about the system's hardware, operating\nsystem, and interpreter version information.",
      "properties": {
        "hostname": {
          "description": "The network name of the computer, possibly not fully qualified.",
          "examples": [
            "Johns-MacBook-Pro.local"
          ],
          "title": "Hostname",
          "type": "string"
        },
        "operating_system": {
          "description": "A detailed string identifying the underlying platform with as much useful information as possible.",
          "examples": [
            "Darwin-18.7.0-x86_64-i386-64bit"
          ],
          "title": "Platform",
          "type": "string"
        },
        "release": {
          "description": "The system's release version, such as a version number or a name.",
          "examples": [
            "18.7.0"
          ],
          "title": "Release",
          "type": "string"
        },
        "system": {
          "description": "The name of the operating system.",
          "examples": [
            "Darwin"
          ],
          "title": "System",
          "type": "string"
        },
        "version": {
          "description": "The specific release version of the system.",
          "examples": [
            "#1 SMP Tue Aug 27 21:37:59 PDT 2019"
          ],
          "title": "Version",
          "type": "string"
        }
      },
      "required": [
        "hostname",
        "operating_system",
        "release",
        "system",
        "version"
      ],
      "title": "SystemInformationOperatingSystem",
      "type": "object"
    },
    "TableSpecification": {
      "properties": {
        "columns": {
          "description": "List of columns present in a table.",
          "items": {
            "type": "string"
          },
          "title": "Columns",
          "type": "array"
        },
        "size": {
          "description": "Size of data object.",
          "examples": [
            1,
            9999
          ],
          "title": "Size",
          "type": "integer"
        }
      },
      "required": [
        "columns",
        "size"
      ],
      "title": "TableSpecification",
      "type": "object"
    },
    "ThicknessContent": {
      "properties": {
        "alias": {
          "anyOf": [
            {
              "items": {
                "type": "string"
              },
              "type": "array"
            },
            {
              "type": "null"
            }
          ],
          "default": null,
          "title": "Alias"
        },
        "base": {
          "anyOf": [
            {
              "$ref": "#/$defs/Layer"
            },
            {
              "type": "null"
            }
          ],
          "default": null
        },
        "bbox": {
          "anyOf": [
            {
              "$ref": "#/$defs/BoundingBox2D"
            },
            {
              "$ref": "#/$defs/BoundingBox3D"
            },
            {
              "type": "null"
            }
          ],
          "default": null,
          "title": "Bbox"
        },
        "content": {
          "const": "thickness",
          "title": "Content"
        },
        "description": {
          "anyOf": [
            {
              "items": {
                "type": "string"
              },
              "type": "array"
            },
            {
              "type": "null"
            }
          ],
          "default": null,
          "title": "Description"
        },
        "format": {
          "examples": [
            "irap_binary"
          ],
          "title": "Format",
          "type": "string"
        },
        "grid_model": {
          "anyOf": [
            {
              "$ref": "#/$defs/GridModel"
            },
            {
              "type": "null"
            }
          ],
          "default": null
        },
        "is_observation": {
          "title": "Is observation flag",
          "type": "boolean"
        },
        "is_prediction": {
          "title": "Is prediction flag",
          "type": "boolean"
        },
        "layout": {
          "anyOf": [
            {
              "type": "string"
            },
            {
              "type": "null"
            }
          ],
          "default": null,
          "examples": [
            "regular"
          ],
          "title": "Layout"
        },
        "name": {
          "description": "Name of the data object. If stratigraphic, match the entry in the stratigraphic column",
          "examples": [
            "VIKING GP. Top"
          ],
          "title": "Name",
          "type": "string"
        },
        "offset": {
          "default": 0.0,
          "title": "Offset",
          "type": "number"
        },
        "spec": {
          "anyOf": [
            {
              "$ref": "#/$defs/CPGridPropertySpecification"
            },
            {
              "$ref": "#/$defs/CPGridSpecification"
            },
            {
              "$ref": "#/$defs/FaultRoomSurfaceSpecification"
            },
            {
              "$ref": "#/$defs/PointSpecification"
            },
            {
              "$ref": "#/$defs/CubeSpecification"
            },
            {
              "$ref": "#/$defs/PolygonsSpecification"
            },
            {
              "$ref": "#/$defs/SurfaceSpecification"
            },
            {
              "$ref": "#/$defs/TableSpecification"
            },
            {
              "$ref": "#/$defs/WellPointsDictionaryCaseSpecification"
            },
            {
              "type": "null"
            }
          ],
          "default": null,
          "title": "Spec"
        },
        "stratigraphic": {
          "description": "True if data object represents an entity in the stratigraphic column",
          "title": "Stratigraphic",
          "type": "boolean"
        },
        "stratigraphic_alias": {
          "anyOf": [
            {
              "items": {
                "type": "string"
              },
              "type": "array"
            },
            {
              "type": "null"
            }
          ],
          "default": null,
          "title": "Stratigraphic Alias"
        },
        "table_index": {
          "anyOf": [
            {
              "items": {
                "type": "string"
              },
              "type": "array"
            },
            {
              "type": "null"
            }
          ],
          "default": null,
          "description": "Column names in the table which can be used for indexing",
          "examples": [
            [
              "ZONE",
              "REGION"
            ]
          ],
          "title": "Table Index"
        },
        "tagname": {
          "anyOf": [
            {
              "type": "string"
            },
            {
              "type": "null"
            }
          ],
          "default": null,
          "description": "A semi-human readable tag for internal usage and uniqueness",
          "examples": [
            "ds_extract_geogrid",
            "ds_post_strucmod"
          ],
          "title": "Tagname"
        },
        "time": {
          "anyOf": [
            {
              "$ref": "#/$defs/Time"
            },
            {
              "type": "null"
            }
          ],
          "default": null
        },
        "top": {
          "anyOf": [
            {
              "$ref": "#/$defs/Layer"
            },
            {
              "type": "null"
            }
          ],
          "default": null
        },
        "undef_is_zero": {
          "anyOf": [
            {
              "type": "boolean"
            },
            {
              "type": "null"
            }
          ],
          "default": null,
          "description": "Flag if undefined values are to be interpreted as zero",
          "title": "Undef Is Zero"
        },
        "unit": {
          "default": "",
          "examples": [
            "m"
          ],
          "title": "Unit",
          "type": "string"
        },
        "vertical_domain": {
          "anyOf": [
            {
              "enum": [
                "depth",
                "time"
              ],
              "type": "string"
            },
            {
              "type": "null"
            }
          ],
          "default": null,
          "examples": [
            "depth"
          ],
          "title": "Vertical Domain"
        }
      },
      "required": [
        "content",
        "format",
        "is_observation",
        "is_prediction",
        "name",
        "stratigraphic"
      ],
      "title": "ThicknessContent",
      "type": "object"
    },
    "Time": {
      "properties": {
        "t0": {
          "anyOf": [
            {
              "$ref": "#/$defs/FMUTimeObject"
            },
            {
              "type": "null"
            }
          ],
          "default": null
        },
        "t1": {
          "anyOf": [
            {
              "$ref": "#/$defs/FMUTimeObject"
            },
            {
              "type": "null"
            }
          ],
          "default": null
        }
      },
      "title": "Time",
      "type": "object"
    },
    "TimeContent": {
      "properties": {
        "alias": {
          "anyOf": [
            {
              "items": {
                "type": "string"
              },
              "type": "array"
            },
            {
              "type": "null"
            }
          ],
          "default": null,
          "title": "Alias"
        },
        "base": {
          "anyOf": [
            {
              "$ref": "#/$defs/Layer"
            },
            {
              "type": "null"
            }
          ],
          "default": null
        },
        "bbox": {
          "anyOf": [
            {
              "$ref": "#/$defs/BoundingBox2D"
            },
            {
              "$ref": "#/$defs/BoundingBox3D"
            },
            {
              "type": "null"
            }
          ],
          "default": null,
          "title": "Bbox"
        },
        "content": {
          "const": "time",
          "title": "Content"
        },
        "description": {
          "anyOf": [
            {
              "items": {
                "type": "string"
              },
              "type": "array"
            },
            {
              "type": "null"
            }
          ],
          "default": null,
          "title": "Description"
        },
        "format": {
          "examples": [
            "irap_binary"
          ],
          "title": "Format",
          "type": "string"
        },
        "grid_model": {
          "anyOf": [
            {
              "$ref": "#/$defs/GridModel"
            },
            {
              "type": "null"
            }
          ],
          "default": null
        },
        "is_observation": {
          "title": "Is observation flag",
          "type": "boolean"
        },
        "is_prediction": {
          "title": "Is prediction flag",
          "type": "boolean"
        },
        "layout": {
          "anyOf": [
            {
              "type": "string"
            },
            {
              "type": "null"
            }
          ],
          "default": null,
          "examples": [
            "regular"
          ],
          "title": "Layout"
        },
        "name": {
          "description": "Name of the data object. If stratigraphic, match the entry in the stratigraphic column",
          "examples": [
            "VIKING GP. Top"
          ],
          "title": "Name",
          "type": "string"
        },
        "offset": {
          "default": 0.0,
          "title": "Offset",
          "type": "number"
        },
        "spec": {
          "anyOf": [
            {
              "$ref": "#/$defs/CPGridPropertySpecification"
            },
            {
              "$ref": "#/$defs/CPGridSpecification"
            },
            {
              "$ref": "#/$defs/FaultRoomSurfaceSpecification"
            },
            {
              "$ref": "#/$defs/PointSpecification"
            },
            {
              "$ref": "#/$defs/CubeSpecification"
            },
            {
              "$ref": "#/$defs/PolygonsSpecification"
            },
            {
              "$ref": "#/$defs/SurfaceSpecification"
            },
            {
              "$ref": "#/$defs/TableSpecification"
            },
            {
              "$ref": "#/$defs/WellPointsDictionaryCaseSpecification"
            },
            {
              "type": "null"
            }
          ],
          "default": null,
          "title": "Spec"
        },
        "stratigraphic": {
          "description": "True if data object represents an entity in the stratigraphic column",
          "title": "Stratigraphic",
          "type": "boolean"
        },
        "stratigraphic_alias": {
          "anyOf": [
            {
              "items": {
                "type": "string"
              },
              "type": "array"
            },
            {
              "type": "null"
            }
          ],
          "default": null,
          "title": "Stratigraphic Alias"
        },
        "table_index": {
          "anyOf": [
            {
              "items": {
                "type": "string"
              },
              "type": "array"
            },
            {
              "type": "null"
            }
          ],
          "default": null,
          "description": "Column names in the table which can be used for indexing",
          "examples": [
            [
              "ZONE",
              "REGION"
            ]
          ],
          "title": "Table Index"
        },
        "tagname": {
          "anyOf": [
            {
              "type": "string"
            },
            {
              "type": "null"
            }
          ],
          "default": null,
          "description": "A semi-human readable tag for internal usage and uniqueness",
          "examples": [
            "ds_extract_geogrid",
            "ds_post_strucmod"
          ],
          "title": "Tagname"
        },
        "time": {
          "anyOf": [
            {
              "$ref": "#/$defs/Time"
            },
            {
              "type": "null"
            }
          ],
          "default": null
        },
        "top": {
          "anyOf": [
            {
              "$ref": "#/$defs/Layer"
            },
            {
              "type": "null"
            }
          ],
          "default": null
        },
        "undef_is_zero": {
          "anyOf": [
            {
              "type": "boolean"
            },
            {
              "type": "null"
            }
          ],
          "default": null,
          "description": "Flag if undefined values are to be interpreted as zero",
          "title": "Undef Is Zero"
        },
        "unit": {
          "default": "",
          "examples": [
            "m"
          ],
          "title": "Unit",
          "type": "string"
        },
        "vertical_domain": {
          "anyOf": [
            {
              "enum": [
                "depth",
                "time"
              ],
              "type": "string"
            },
            {
              "type": "null"
            }
          ],
          "default": null,
          "examples": [
            "depth"
          ],
          "title": "Vertical Domain"
        }
      },
      "required": [
        "content",
        "format",
        "is_observation",
        "is_prediction",
        "name",
        "stratigraphic"
      ],
      "title": "TimeContent",
      "type": "object"
    },
    "TimeSeriesContent": {
      "properties": {
        "alias": {
          "anyOf": [
            {
              "items": {
                "type": "string"
              },
              "type": "array"
            },
            {
              "type": "null"
            }
          ],
          "default": null,
          "title": "Alias"
        },
        "base": {
          "anyOf": [
            {
              "$ref": "#/$defs/Layer"
            },
            {
              "type": "null"
            }
          ],
          "default": null
        },
        "bbox": {
          "anyOf": [
            {
              "$ref": "#/$defs/BoundingBox2D"
            },
            {
              "$ref": "#/$defs/BoundingBox3D"
            },
            {
              "type": "null"
            }
          ],
          "default": null,
          "title": "Bbox"
        },
        "content": {
          "const": "timeseries",
          "title": "Content"
        },
        "description": {
          "anyOf": [
            {
              "items": {
                "type": "string"
              },
              "type": "array"
            },
            {
              "type": "null"
            }
          ],
          "default": null,
          "title": "Description"
        },
        "format": {
          "examples": [
            "irap_binary"
          ],
          "title": "Format",
          "type": "string"
        },
        "grid_model": {
          "anyOf": [
            {
              "$ref": "#/$defs/GridModel"
            },
            {
              "type": "null"
            }
          ],
          "default": null
        },
        "is_observation": {
          "title": "Is observation flag",
          "type": "boolean"
        },
        "is_prediction": {
          "title": "Is prediction flag",
          "type": "boolean"
        },
        "layout": {
          "anyOf": [
            {
              "type": "string"
            },
            {
              "type": "null"
            }
          ],
          "default": null,
          "examples": [
            "regular"
          ],
          "title": "Layout"
        },
        "name": {
          "description": "Name of the data object. If stratigraphic, match the entry in the stratigraphic column",
          "examples": [
            "VIKING GP. Top"
          ],
          "title": "Name",
          "type": "string"
        },
        "offset": {
          "default": 0.0,
          "title": "Offset",
          "type": "number"
        },
        "spec": {
          "anyOf": [
            {
              "$ref": "#/$defs/CPGridPropertySpecification"
            },
            {
              "$ref": "#/$defs/CPGridSpecification"
            },
            {
              "$ref": "#/$defs/FaultRoomSurfaceSpecification"
            },
            {
              "$ref": "#/$defs/PointSpecification"
            },
            {
              "$ref": "#/$defs/CubeSpecification"
            },
            {
              "$ref": "#/$defs/PolygonsSpecification"
            },
            {
              "$ref": "#/$defs/SurfaceSpecification"
            },
            {
              "$ref": "#/$defs/TableSpecification"
            },
            {
              "$ref": "#/$defs/WellPointsDictionaryCaseSpecification"
            },
            {
              "type": "null"
            }
          ],
          "default": null,
          "title": "Spec"
        },
        "stratigraphic": {
          "description": "True if data object represents an entity in the stratigraphic column",
          "title": "Stratigraphic",
          "type": "boolean"
        },
        "stratigraphic_alias": {
          "anyOf": [
            {
              "items": {
                "type": "string"
              },
              "type": "array"
            },
            {
              "type": "null"
            }
          ],
          "default": null,
          "title": "Stratigraphic Alias"
        },
        "table_index": {
          "anyOf": [
            {
              "items": {
                "type": "string"
              },
              "type": "array"
            },
            {
              "type": "null"
            }
          ],
          "default": null,
          "description": "Column names in the table which can be used for indexing",
          "examples": [
            [
              "ZONE",
              "REGION"
            ]
          ],
          "title": "Table Index"
        },
        "tagname": {
          "anyOf": [
            {
              "type": "string"
            },
            {
              "type": "null"
            }
          ],
          "default": null,
          "description": "A semi-human readable tag for internal usage and uniqueness",
          "examples": [
            "ds_extract_geogrid",
            "ds_post_strucmod"
          ],
          "title": "Tagname"
        },
        "time": {
          "anyOf": [
            {
              "$ref": "#/$defs/Time"
            },
            {
              "type": "null"
            }
          ],
          "default": null
        },
        "top": {
          "anyOf": [
            {
              "$ref": "#/$defs/Layer"
            },
            {
              "type": "null"
            }
          ],
          "default": null
        },
        "undef_is_zero": {
          "anyOf": [
            {
              "type": "boolean"
            },
            {
              "type": "null"
            }
          ],
          "default": null,
          "description": "Flag if undefined values are to be interpreted as zero",
          "title": "Undef Is Zero"
        },
        "unit": {
          "default": "",
          "examples": [
            "m"
          ],
          "title": "Unit",
          "type": "string"
        },
        "vertical_domain": {
          "anyOf": [
            {
              "enum": [
                "depth",
                "time"
              ],
              "type": "string"
            },
            {
              "type": "null"
            }
          ],
          "default": null,
          "examples": [
            "depth"
          ],
          "title": "Vertical Domain"
        }
      },
      "required": [
        "content",
        "format",
        "is_observation",
        "is_prediction",
        "name",
        "stratigraphic"
      ],
      "title": "TimeSeriesContent",
      "type": "object"
    },
    "TracklogEvent": {
      "properties": {
        "datetime": {
          "examples": [
            "2020-10-28T14:28:02"
          ],
          "format": "date-time",
          "title": "Datetime",
          "type": "string"
        },
        "event": {
          "examples": [
            "created",
            "updated",
            "merged"
          ],
          "title": "Event",
          "type": "string"
        },
        "sysinfo": {
          "anyOf": [
            {
              "$ref": "#/$defs/SystemInformation"
            },
            {
              "type": "null"
            }
          ]
        },
        "user": {
          "$ref": "#/$defs/User"
        }
      },
      "required": [
        "datetime",
        "event",
        "user"
      ],
      "title": "TracklogEvent",
      "type": "object"
    },
    "User": {
      "properties": {
        "id": {
          "examples": [
            "peesv",
            "jlov"
          ],
          "title": "User ID",
          "type": "string"
        }
      },
      "required": [
        "id"
      ],
      "title": "User",
      "type": "object"
    },
    "VelocityContent": {
      "properties": {
        "alias": {
          "anyOf": [
            {
              "items": {
                "type": "string"
              },
              "type": "array"
            },
            {
              "type": "null"
            }
          ],
          "default": null,
          "title": "Alias"
        },
        "base": {
          "anyOf": [
            {
              "$ref": "#/$defs/Layer"
            },
            {
              "type": "null"
            }
          ],
          "default": null
        },
        "bbox": {
          "anyOf": [
            {
              "$ref": "#/$defs/BoundingBox2D"
            },
            {
              "$ref": "#/$defs/BoundingBox3D"
            },
            {
              "type": "null"
            }
          ],
          "default": null,
          "title": "Bbox"
        },
        "content": {
          "const": "velocity",
          "title": "Content"
        },
        "description": {
          "anyOf": [
            {
              "items": {
                "type": "string"
              },
              "type": "array"
            },
            {
              "type": "null"
            }
          ],
          "default": null,
          "title": "Description"
        },
        "format": {
          "examples": [
            "irap_binary"
          ],
          "title": "Format",
          "type": "string"
        },
        "grid_model": {
          "anyOf": [
            {
              "$ref": "#/$defs/GridModel"
            },
            {
              "type": "null"
            }
          ],
          "default": null
        },
        "is_observation": {
          "title": "Is observation flag",
          "type": "boolean"
        },
        "is_prediction": {
          "title": "Is prediction flag",
          "type": "boolean"
        },
        "layout": {
          "anyOf": [
            {
              "type": "string"
            },
            {
              "type": "null"
            }
          ],
          "default": null,
          "examples": [
            "regular"
          ],
          "title": "Layout"
        },
        "name": {
          "description": "Name of the data object. If stratigraphic, match the entry in the stratigraphic column",
          "examples": [
            "VIKING GP. Top"
          ],
          "title": "Name",
          "type": "string"
        },
        "offset": {
          "default": 0.0,
          "title": "Offset",
          "type": "number"
        },
        "spec": {
          "anyOf": [
            {
              "$ref": "#/$defs/CPGridPropertySpecification"
            },
            {
              "$ref": "#/$defs/CPGridSpecification"
            },
            {
              "$ref": "#/$defs/FaultRoomSurfaceSpecification"
            },
            {
              "$ref": "#/$defs/PointSpecification"
            },
            {
              "$ref": "#/$defs/CubeSpecification"
            },
            {
              "$ref": "#/$defs/PolygonsSpecification"
            },
            {
              "$ref": "#/$defs/SurfaceSpecification"
            },
            {
              "$ref": "#/$defs/TableSpecification"
            },
            {
              "$ref": "#/$defs/WellPointsDictionaryCaseSpecification"
            },
            {
              "type": "null"
            }
          ],
          "default": null,
          "title": "Spec"
        },
        "stratigraphic": {
          "description": "True if data object represents an entity in the stratigraphic column",
          "title": "Stratigraphic",
          "type": "boolean"
        },
        "stratigraphic_alias": {
          "anyOf": [
            {
              "items": {
                "type": "string"
              },
              "type": "array"
            },
            {
              "type": "null"
            }
          ],
          "default": null,
          "title": "Stratigraphic Alias"
        },
        "table_index": {
          "anyOf": [
            {
              "items": {
                "type": "string"
              },
              "type": "array"
            },
            {
              "type": "null"
            }
          ],
          "default": null,
          "description": "Column names in the table which can be used for indexing",
          "examples": [
            [
              "ZONE",
              "REGION"
            ]
          ],
          "title": "Table Index"
        },
        "tagname": {
          "anyOf": [
            {
              "type": "string"
            },
            {
              "type": "null"
            }
          ],
          "default": null,
          "description": "A semi-human readable tag for internal usage and uniqueness",
          "examples": [
            "ds_extract_geogrid",
            "ds_post_strucmod"
          ],
          "title": "Tagname"
        },
        "time": {
          "anyOf": [
            {
              "$ref": "#/$defs/Time"
            },
            {
              "type": "null"
            }
          ],
          "default": null
        },
        "top": {
          "anyOf": [
            {
              "$ref": "#/$defs/Layer"
            },
            {
              "type": "null"
            }
          ],
          "default": null
        },
        "undef_is_zero": {
          "anyOf": [
            {
              "type": "boolean"
            },
            {
              "type": "null"
            }
          ],
          "default": null,
          "description": "Flag if undefined values are to be interpreted as zero",
          "title": "Undef Is Zero"
        },
        "unit": {
          "default": "",
          "examples": [
            "m"
          ],
          "title": "Unit",
          "type": "string"
        },
        "vertical_domain": {
          "anyOf": [
            {
              "enum": [
                "depth",
                "time"
              ],
              "type": "string"
            },
            {
              "type": "null"
            }
          ],
          "default": null,
          "examples": [
            "depth"
          ],
          "title": "Vertical Domain"
        }
      },
      "required": [
        "content",
        "format",
        "is_observation",
        "is_prediction",
        "name",
        "stratigraphic"
      ],
      "title": "VelocityContent",
      "type": "object"
    },
    "VersionInformation": {
      "properties": {
        "version": {
          "title": "Version",
          "type": "string"
        }
      },
      "required": [
        "version"
      ],
      "title": "VersionInformation",
      "type": "object"
    },
    "VolumesContent": {
      "properties": {
        "alias": {
          "anyOf": [
            {
              "items": {
                "type": "string"
              },
              "type": "array"
            },
            {
              "type": "null"
            }
          ],
          "default": null,
          "title": "Alias"
        },
        "base": {
          "anyOf": [
            {
              "$ref": "#/$defs/Layer"
            },
            {
              "type": "null"
            }
          ],
          "default": null
        },
        "bbox": {
          "anyOf": [
            {
              "$ref": "#/$defs/BoundingBox2D"
            },
            {
              "$ref": "#/$defs/BoundingBox3D"
            },
            {
              "type": "null"
            }
          ],
          "default": null,
          "title": "Bbox"
        },
        "content": {
          "const": "volumes",
          "title": "Content"
        },
        "description": {
          "anyOf": [
            {
              "items": {
                "type": "string"
              },
              "type": "array"
            },
            {
              "type": "null"
            }
          ],
          "default": null,
          "title": "Description"
        },
        "format": {
          "examples": [
            "irap_binary"
          ],
          "title": "Format",
          "type": "string"
        },
        "grid_model": {
          "anyOf": [
            {
              "$ref": "#/$defs/GridModel"
            },
            {
              "type": "null"
            }
          ],
          "default": null
        },
        "is_observation": {
          "title": "Is observation flag",
          "type": "boolean"
        },
        "is_prediction": {
          "title": "Is prediction flag",
          "type": "boolean"
        },
        "layout": {
          "anyOf": [
            {
              "type": "string"
            },
            {
              "type": "null"
            }
          ],
          "default": null,
          "examples": [
            "regular"
          ],
          "title": "Layout"
        },
        "name": {
          "description": "Name of the data object. If stratigraphic, match the entry in the stratigraphic column",
          "examples": [
            "VIKING GP. Top"
          ],
          "title": "Name",
          "type": "string"
        },
        "offset": {
          "default": 0.0,
          "title": "Offset",
          "type": "number"
        },
        "spec": {
          "anyOf": [
            {
              "$ref": "#/$defs/CPGridPropertySpecification"
            },
            {
              "$ref": "#/$defs/CPGridSpecification"
            },
            {
              "$ref": "#/$defs/FaultRoomSurfaceSpecification"
            },
            {
              "$ref": "#/$defs/PointSpecification"
            },
            {
              "$ref": "#/$defs/CubeSpecification"
            },
            {
              "$ref": "#/$defs/PolygonsSpecification"
            },
            {
              "$ref": "#/$defs/SurfaceSpecification"
            },
            {
              "$ref": "#/$defs/TableSpecification"
            },
            {
              "$ref": "#/$defs/WellPointsDictionaryCaseSpecification"
            },
            {
              "type": "null"
            }
          ],
          "default": null,
          "title": "Spec"
        },
        "stratigraphic": {
          "description": "True if data object represents an entity in the stratigraphic column",
          "title": "Stratigraphic",
          "type": "boolean"
        },
        "stratigraphic_alias": {
          "anyOf": [
            {
              "items": {
                "type": "string"
              },
              "type": "array"
            },
            {
              "type": "null"
            }
          ],
          "default": null,
          "title": "Stratigraphic Alias"
        },
        "table_index": {
          "anyOf": [
            {
              "items": {
                "type": "string"
              },
              "type": "array"
            },
            {
              "type": "null"
            }
          ],
          "default": null,
          "description": "Column names in the table which can be used for indexing",
          "examples": [
            [
              "ZONE",
              "REGION"
            ]
          ],
          "title": "Table Index"
        },
        "tagname": {
          "anyOf": [
            {
              "type": "string"
            },
            {
              "type": "null"
            }
          ],
          "default": null,
          "description": "A semi-human readable tag for internal usage and uniqueness",
          "examples": [
            "ds_extract_geogrid",
            "ds_post_strucmod"
          ],
          "title": "Tagname"
        },
        "time": {
          "anyOf": [
            {
              "$ref": "#/$defs/Time"
            },
            {
              "type": "null"
            }
          ],
          "default": null
        },
        "top": {
          "anyOf": [
            {
              "$ref": "#/$defs/Layer"
            },
            {
              "type": "null"
            }
          ],
          "default": null
        },
        "undef_is_zero": {
          "anyOf": [
            {
              "type": "boolean"
            },
            {
              "type": "null"
            }
          ],
          "default": null,
          "description": "Flag if undefined values are to be interpreted as zero",
          "title": "Undef Is Zero"
        },
        "unit": {
          "default": "",
          "examples": [
            "m"
          ],
          "title": "Unit",
          "type": "string"
        },
        "vertical_domain": {
          "anyOf": [
            {
              "enum": [
                "depth",
                "time"
              ],
              "type": "string"
            },
            {
              "type": "null"
            }
          ],
          "default": null,
          "examples": [
            "depth"
          ],
          "title": "Vertical Domain"
        }
      },
      "required": [
        "content",
        "format",
        "is_observation",
        "is_prediction",
        "name",
        "stratigraphic"
      ],
      "title": "VolumesContent",
      "type": "object"
    },
    "WellPicksContent": {
      "properties": {
        "alias": {
          "anyOf": [
            {
              "items": {
                "type": "string"
              },
              "type": "array"
            },
            {
              "type": "null"
            }
          ],
          "default": null,
          "title": "Alias"
        },
        "base": {
          "anyOf": [
            {
              "$ref": "#/$defs/Layer"
            },
            {
              "type": "null"
            }
          ],
          "default": null
        },
        "bbox": {
          "anyOf": [
            {
              "$ref": "#/$defs/BoundingBox2D"
            },
            {
              "$ref": "#/$defs/BoundingBox3D"
            },
            {
              "type": "null"
            }
          ],
          "default": null,
          "title": "Bbox"
        },
        "content": {
          "const": "wellpicks",
          "title": "Content"
        },
        "description": {
          "anyOf": [
            {
              "items": {
                "type": "string"
              },
              "type": "array"
            },
            {
              "type": "null"
            }
          ],
          "default": null,
          "title": "Description"
        },
        "format": {
          "examples": [
            "irap_binary"
          ],
          "title": "Format",
          "type": "string"
        },
        "grid_model": {
          "anyOf": [
            {
              "$ref": "#/$defs/GridModel"
            },
            {
              "type": "null"
            }
          ],
          "default": null
        },
        "is_observation": {
          "title": "Is observation flag",
          "type": "boolean"
        },
        "is_prediction": {
          "title": "Is prediction flag",
          "type": "boolean"
        },
        "layout": {
          "anyOf": [
            {
              "type": "string"
            },
            {
              "type": "null"
            }
          ],
          "default": null,
          "examples": [
            "regular"
          ],
          "title": "Layout"
        },
        "name": {
          "description": "Name of the data object. If stratigraphic, match the entry in the stratigraphic column",
          "examples": [
            "VIKING GP. Top"
          ],
          "title": "Name",
          "type": "string"
        },
        "offset": {
          "default": 0.0,
          "title": "Offset",
          "type": "number"
        },
        "spec": {
          "anyOf": [
            {
              "$ref": "#/$defs/CPGridPropertySpecification"
            },
            {
              "$ref": "#/$defs/CPGridSpecification"
            },
            {
              "$ref": "#/$defs/FaultRoomSurfaceSpecification"
            },
            {
              "$ref": "#/$defs/PointSpecification"
            },
            {
              "$ref": "#/$defs/CubeSpecification"
            },
            {
              "$ref": "#/$defs/PolygonsSpecification"
            },
            {
              "$ref": "#/$defs/SurfaceSpecification"
            },
            {
              "$ref": "#/$defs/TableSpecification"
            },
            {
              "$ref": "#/$defs/WellPointsDictionaryCaseSpecification"
            },
            {
              "type": "null"
            }
          ],
          "default": null,
          "title": "Spec"
        },
        "stratigraphic": {
          "description": "True if data object represents an entity in the stratigraphic column",
          "title": "Stratigraphic",
          "type": "boolean"
        },
        "stratigraphic_alias": {
          "anyOf": [
            {
              "items": {
                "type": "string"
              },
              "type": "array"
            },
            {
              "type": "null"
            }
          ],
          "default": null,
          "title": "Stratigraphic Alias"
        },
        "table_index": {
          "anyOf": [
            {
              "items": {
                "type": "string"
              },
              "type": "array"
            },
            {
              "type": "null"
            }
          ],
          "default": null,
          "description": "Column names in the table which can be used for indexing",
          "examples": [
            [
              "ZONE",
              "REGION"
            ]
          ],
          "title": "Table Index"
        },
        "tagname": {
          "anyOf": [
            {
              "type": "string"
            },
            {
              "type": "null"
            }
          ],
          "default": null,
          "description": "A semi-human readable tag for internal usage and uniqueness",
          "examples": [
            "ds_extract_geogrid",
            "ds_post_strucmod"
          ],
          "title": "Tagname"
        },
        "time": {
          "anyOf": [
            {
              "$ref": "#/$defs/Time"
            },
            {
              "type": "null"
            }
          ],
          "default": null
        },
        "top": {
          "anyOf": [
            {
              "$ref": "#/$defs/Layer"
            },
            {
              "type": "null"
            }
          ],
          "default": null
        },
        "undef_is_zero": {
          "anyOf": [
            {
              "type": "boolean"
            },
            {
              "type": "null"
            }
          ],
          "default": null,
          "description": "Flag if undefined values are to be interpreted as zero",
          "title": "Undef Is Zero"
        },
        "unit": {
          "default": "",
          "examples": [
            "m"
          ],
          "title": "Unit",
          "type": "string"
        },
        "vertical_domain": {
          "anyOf": [
            {
              "enum": [
                "depth",
                "time"
              ],
              "type": "string"
            },
            {
              "type": "null"
            }
          ],
          "default": null,
          "examples": [
            "depth"
          ],
          "title": "Vertical Domain"
        }
      },
      "required": [
        "content",
        "format",
        "is_observation",
        "is_prediction",
        "name",
        "stratigraphic"
      ],
      "title": "WellPicksContent",
      "type": "object"
    },
    "WellPointsDictionaryCaseSpecification": {
      "properties": {},
      "title": "WellPointsDictionaryCaseSpecification",
      "type": "object"
    },
    "Workflow": {
      "properties": {
        "reference": {
          "description": "Reference to the part of the FMU workflow that produced this",
          "title": "Reference",
          "type": "string"
        }
      },
      "required": [
        "reference"
      ],
      "title": "Workflow",
      "type": "object"
    }
  },
  "$id": "fmu_meta.json",
  "$schema": "https://json-schema.org/draft/2020-12/schema",
  "discriminator": {
    "propertyName": "class"
  },
  "if": {
    "properties": {
      "class": {
        "enum": [
          "table",
          "surface"
        ]
      }
    }
  },
  "oneOf": [
    {
      "$ref": "#/$defs/FMUCaseClassMeta"
    },
    {
      "$ref": "#/$defs/FMUDataClassMeta"
    }
  ],
  "then": {
    "properties": {
      "data": {
        "required": [
          "spec"
        ]
      }
    }
  },
  "title": "Root"
}<|MERGE_RESOLUTION|>--- conflicted
+++ resolved
@@ -3884,6 +3884,291 @@
       "title": "Masterdata",
       "type": "object"
     },
+    "NamedAreaContent": {
+      "properties": {
+        "alias": {
+          "anyOf": [
+            {
+              "items": {
+                "type": "string"
+              },
+              "type": "array"
+            },
+            {
+              "type": "null"
+            }
+          ],
+          "default": null,
+          "title": "Alias"
+        },
+        "base": {
+          "anyOf": [
+            {
+              "$ref": "#/$defs/Layer"
+            },
+            {
+              "type": "null"
+            }
+          ],
+          "default": null
+        },
+        "bbox": {
+          "anyOf": [
+            {
+              "$ref": "#/$defs/BoundingBox2D"
+            },
+            {
+              "$ref": "#/$defs/BoundingBox3D"
+            },
+            {
+              "type": "null"
+            }
+          ],
+          "default": null,
+          "title": "Bbox"
+        },
+        "content": {
+          "const": "named_area",
+          "title": "Content"
+        },
+        "description": {
+          "anyOf": [
+            {
+              "items": {
+                "type": "string"
+              },
+              "type": "array"
+            },
+            {
+              "type": "null"
+            }
+          ],
+          "default": null,
+          "title": "Description"
+        },
+        "format": {
+          "examples": [
+            "irap_binary"
+          ],
+          "title": "Format",
+          "type": "string"
+        },
+        "grid_model": {
+          "anyOf": [
+            {
+              "$ref": "#/$defs/GridModel"
+            },
+            {
+              "type": "null"
+            }
+          ],
+          "default": null
+        },
+        "is_observation": {
+          "title": "Is observation flag",
+          "type": "boolean"
+        },
+        "is_prediction": {
+          "title": "Is prediction flag",
+          "type": "boolean"
+        },
+        "layout": {
+          "anyOf": [
+            {
+              "type": "string"
+            },
+            {
+              "type": "null"
+            }
+          ],
+          "default": null,
+          "examples": [
+            "regular"
+          ],
+          "title": "Layout"
+        },
+        "name": {
+          "description": "Name of the data object. If stratigraphic, match the entry in the stratigraphic column",
+          "examples": [
+            "VIKING GP. Top"
+          ],
+          "title": "Name",
+          "type": "string"
+        },
+        "offset": {
+          "default": 0.0,
+          "title": "Offset",
+          "type": "number"
+        },
+        "spec": {
+          "anyOf": [
+            {
+              "$ref": "#/$defs/CPGridPropertySpecification"
+            },
+            {
+              "$ref": "#/$defs/CPGridSpecification"
+            },
+            {
+              "$ref": "#/$defs/FaultRoomSurfaceSpecification"
+            },
+            {
+              "$ref": "#/$defs/PointSpecification"
+            },
+            {
+              "$ref": "#/$defs/CubeSpecification"
+            },
+            {
+              "$ref": "#/$defs/PolygonsSpecification"
+            },
+            {
+              "$ref": "#/$defs/SurfaceSpecification"
+            },
+            {
+              "$ref": "#/$defs/TableSpecification"
+            },
+            {
+              "$ref": "#/$defs/WellPointsDictionaryCaseSpecification"
+            },
+            {
+              "type": "null"
+            }
+          ],
+          "default": null,
+          "title": "Spec"
+        },
+        "stratigraphic": {
+          "description": "True if data object represents an entity in the stratigraphic column",
+          "title": "Stratigraphic",
+          "type": "boolean"
+        },
+        "stratigraphic_alias": {
+          "anyOf": [
+            {
+              "items": {
+                "type": "string"
+              },
+              "type": "array"
+            },
+            {
+              "type": "null"
+            }
+          ],
+          "default": null,
+          "title": "Stratigraphic Alias"
+        },
+        "table_index": {
+          "anyOf": [
+            {
+              "items": {
+                "type": "string"
+              },
+              "type": "array"
+            },
+            {
+              "type": "null"
+            }
+          ],
+          "default": null,
+          "description": "Column names in the table which can be used for indexing",
+          "examples": [
+            [
+              "ZONE",
+              "REGION"
+            ]
+          ],
+          "title": "Table Index"
+        },
+        "tagname": {
+          "anyOf": [
+            {
+              "type": "string"
+            },
+            {
+              "type": "null"
+            }
+          ],
+          "default": null,
+          "description": "A semi-human readable tag for internal usage and uniqueness",
+          "examples": [
+            "ds_extract_geogrid",
+            "ds_post_strucmod"
+          ],
+          "title": "Tagname"
+        },
+        "time": {
+          "anyOf": [
+            {
+              "$ref": "#/$defs/Time"
+            },
+            {
+              "type": "null"
+            }
+          ],
+          "default": null
+        },
+        "top": {
+          "anyOf": [
+            {
+              "$ref": "#/$defs/Layer"
+            },
+            {
+              "type": "null"
+            }
+          ],
+          "default": null
+        },
+        "undef_is_zero": {
+          "anyOf": [
+            {
+              "type": "boolean"
+            },
+            {
+              "type": "null"
+            }
+          ],
+          "default": null,
+          "description": "Flag if undefined values are to be interpreted as zero",
+          "title": "Undef Is Zero"
+        },
+        "unit": {
+          "default": "",
+          "examples": [
+            "m"
+          ],
+          "title": "Unit",
+          "type": "string"
+        },
+        "vertical_domain": {
+          "anyOf": [
+            {
+              "enum": [
+                "depth",
+                "time"
+              ],
+              "type": "string"
+            },
+            {
+              "type": "null"
+            }
+          ],
+          "default": null,
+          "examples": [
+            "depth"
+          ],
+          "title": "Vertical Domain"
+        }
+      },
+      "required": [
+        "content",
+        "format",
+        "is_observation",
+        "is_prediction",
+        "name",
+        "stratigraphic"
+      ],
+      "title": "NamedAreaContent",
+      "type": "object"
+    },
     "PVTContent": {
       "properties": {
         "alias": {
@@ -4189,296 +4474,7 @@
       "title": "Parameters",
       "type": "object"
     },
-<<<<<<< HEAD
-    "NamedAreaContent": {
-      "properties": {
-        "alias": {
-          "anyOf": [
-            {
-              "items": {
-                "type": "string"
-              },
-              "type": "array"
-            },
-            {
-              "type": "null"
-            }
-          ],
-          "default": null,
-          "title": "Alias"
-        },
-        "base": {
-          "anyOf": [
-            {
-              "$ref": "#/$defs/Layer"
-            },
-            {
-              "type": "null"
-            }
-          ],
-          "default": null
-        },
-        "bbox": {
-          "anyOf": [
-            {
-              "$ref": "#/$defs/BoundingBox2D"
-            },
-            {
-              "$ref": "#/$defs/BoundingBox3D"
-            },
-            {
-              "type": "null"
-            }
-          ],
-          "default": null,
-          "title": "Bbox"
-        },
-        "content": {
-          "const": "named_area",
-          "title": "Content"
-        },
-        "description": {
-          "anyOf": [
-            {
-              "items": {
-                "type": "string"
-              },
-              "type": "array"
-            },
-            {
-              "type": "null"
-            }
-          ],
-          "default": null,
-          "title": "Description"
-        },
-        "format": {
-          "examples": [
-            "irap_binary"
-          ],
-          "title": "Format",
-          "type": "string"
-        },
-        "grid_model": {
-          "anyOf": [
-            {
-              "$ref": "#/$defs/GridModel"
-            },
-            {
-              "type": "null"
-            }
-          ],
-          "default": null
-        },
-        "is_observation": {
-          "title": "Is observation flag",
-          "type": "boolean"
-        },
-        "is_prediction": {
-          "title": "Is prediction flag",
-          "type": "boolean"
-        },
-        "layout": {
-          "anyOf": [
-            {
-              "type": "string"
-            },
-            {
-              "type": "null"
-            }
-          ],
-          "default": null,
-          "examples": [
-            "regular"
-          ],
-          "title": "Layout"
-        },
-        "name": {
-          "description": "Name of the data object. If stratigraphic, match the entry in the stratigraphic column",
-          "examples": [
-            "VIKING GP. Top"
-          ],
-          "title": "Name",
-          "type": "string"
-        },
-        "offset": {
-          "default": 0.0,
-          "title": "Offset",
-          "type": "number"
-        },
-        "spec": {
-          "anyOf": [
-            {
-              "$ref": "#/$defs/CPGridPropertySpecification"
-            },
-            {
-              "$ref": "#/$defs/CPGridSpecification"
-            },
-            {
-              "$ref": "#/$defs/FaultRoomSurfaceSpecification"
-            },
-            {
-              "$ref": "#/$defs/PointSpecification"
-            },
-            {
-              "$ref": "#/$defs/CubeSpecification"
-            },
-            {
-              "$ref": "#/$defs/PolygonsSpecification"
-            },
-            {
-              "$ref": "#/$defs/SurfaceSpecification"
-            },
-            {
-              "$ref": "#/$defs/TableSpecification"
-            },
-            {
-              "$ref": "#/$defs/WellPointsDictionaryCaseSpecification"
-            },
-            {
-              "type": "null"
-            }
-          ],
-          "default": null,
-          "title": "Spec"
-        },
-        "stratigraphic": {
-          "description": "True if data object represents an entity in the stratigraphic column",
-          "title": "Stratigraphic",
-          "type": "boolean"
-        },
-        "stratigraphic_alias": {
-          "anyOf": [
-            {
-              "items": {
-                "type": "string"
-              },
-              "type": "array"
-            },
-            {
-              "type": "null"
-            }
-          ],
-          "default": null,
-          "title": "Stratigraphic Alias"
-        },
-        "table_index": {
-          "anyOf": [
-            {
-              "items": {
-                "type": "string"
-              },
-              "type": "array"
-            },
-            {
-              "type": "null"
-            }
-          ],
-          "default": null,
-          "description": "Column names in the table which can be used for indexing",
-          "examples": [
-            [
-              "ZONE",
-              "REGION"
-            ]
-          ],
-          "title": "Table Index"
-        },
-        "tagname": {
-          "anyOf": [
-            {
-              "type": "string"
-            },
-            {
-              "type": "null"
-            }
-          ],
-          "default": null,
-          "description": "A semi-human readable tag for internal usage and uniqueness",
-          "examples": [
-            "ds_extract_geogrid",
-            "ds_post_strucmod"
-          ],
-          "title": "Tagname"
-        },
-        "time": {
-          "anyOf": [
-            {
-              "$ref": "#/$defs/Time"
-            },
-            {
-              "type": "null"
-            }
-          ],
-          "default": null
-        },
-        "top": {
-          "anyOf": [
-            {
-              "$ref": "#/$defs/Layer"
-            },
-            {
-              "type": "null"
-            }
-          ],
-          "default": null
-        },
-        "undef_is_zero": {
-          "anyOf": [
-            {
-              "type": "boolean"
-            },
-            {
-              "type": "null"
-            }
-          ],
-          "default": null,
-          "description": "Flag if undefined values are to be interpreted as zero",
-          "title": "Undef Is Zero"
-        },
-        "unit": {
-          "default": "",
-          "examples": [
-            "m"
-          ],
-          "title": "Unit",
-          "type": "string"
-        },
-        "vertical_domain": {
-          "anyOf": [
-            {
-              "enum": [
-                "depth",
-                "time"
-              ],
-              "type": "string"
-            },
-            {
-              "type": "null"
-            }
-          ],
-          "default": null,
-          "examples": [
-            "depth"
-          ],
-          "title": "Vertical Domain"
-        }
-      },
-      "required": [
-        "content",
-        "format",
-        "is_observation",
-        "is_prediction",
-        "name",
-        "stratigraphic"
-      ],
-      "title": "NamedAreaContent",
-      "type": "object"
-    },
-    "PVTContent": {
-=======
     "ParametersContent": {
->>>>>>> 771ba282
       "properties": {
         "alias": {
           "anyOf": [
