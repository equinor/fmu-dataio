"""Test the dataio running from within RMS interactive as pretended context.

In this case a user sits in RMS, which is in folder rms/model and runs
interactive or from ERT. Hence the rootpath will be ../../
"""
import logging
import os

import pandas as pd
import pytest
from conftest import inside_rms

import fmu.dataionew.dataionew as dataio
from fmu.dataionew._utils import S, prettyprint_dict
from fmu.dataionew.dataionew import ValidationError

logger = logging.getLogger(__name__)

logger.info("Inside RMS status %s", dataio.ExportData._inside_rms)


@inside_rms
def test_regsurf_generate_metadata(rmssetup, rmsglobalconfig, regsurf):
    """Test generating metadata for a surface pretend inside RMS"""
    logger.info("Active folder is %s", rmssetup)
    os.chdir(rmssetup)

    logger.debug(prettyprint_dict(rmsglobalconfig["access"]))

    edata = dataio.ExportData(
        config=rmsglobalconfig,  # read from global config
    )
    logger.info("Inside RMS status now %s", dataio.ExportData._inside_rms)

    edata.generate_metadata(regsurf)
    assert str(edata._pwd) == str(rmssetup)
    assert str(edata._rootpath.resolve()) == str(rmssetup.parent.parent.resolve())


@inside_rms
def test_regsurf_generate_metadata_change_content(rmssetup, rmsglobalconfig, regsurf):
    """As above but change a key in the generate_metadata"""
    logger.info("Active folder is %s", rmssetup)
    os.chdir(rmssetup)

    edata = dataio.ExportData(config=rmsglobalconfig)  # read from global config

    meta1 = edata.generate_metadata(regsurf)
    meta2 = edata.generate_metadata(regsurf, content="time")

    assert meta1["data"]["content"] == "depth"
    assert meta2["data"]["content"] == "time"


@inside_rms
def test_regsurf_generate_metadata_change_content_invalid(rmsglobalconfig, regsurf):
    """As above but change an invalid name of key in the generate_metadata"""
    edata = dataio.ExportData(config=rmsglobalconfig)  # read from global config

    with pytest.raises(ValidationError):
        _ = edata.generate_metadata(regsurf, blablabla="time")


@inside_rms
def test_regsurf_export_file(rmssetup, rmsglobalconfig, regsurf):
    """Export the regular surface to file with correct metadata."""
    logger.info("Active folder is %s", rmssetup)
    os.chdir(rmssetup)

    edata = dataio.ExportData(config=rmsglobalconfig)  # read from global config

    output = edata.export(regsurf)
    logger.info("Output is %s", output)

    assert str(output) == str(
        (edata._rootpath / "share/results/maps/unknown.gri").resolve()
    )


@inside_rms
def test_regsurf_export_file_set_name(rmssetup, rmsglobalconfig, regsurf):
    """Export the regular surface to file with correct metadata and name."""
    logger.info("Active folder is %s", rmssetup)
    os.chdir(rmssetup)

    edata = dataio.ExportData(config=rmsglobalconfig)  # read from global config

    output = edata.export(regsurf, name="TopVolantis")
    logger.info("Output is %s", output)

    assert str(output) == str(
        (edata._rootpath / "share/results/maps/topvolantis.gri").resolve()
    )


@inside_rms
def test_regsurf_metadata_with_timedata(rmssetup, rmsglobalconfig, regsurf):
<<<<<<< HEAD
    """Export the regular surface to file with correct metadata and name and timedata."""
=======
    """Export a regular surface to file with correct metadata and name and timedata."""
>>>>>>> 332eb1ec
    logger.info("Active folder is %s", rmssetup)
    os.chdir(rmssetup)

    edata = dataio.ExportData(
        config=rmsglobalconfig,
        verbosity="INFO",
    )  # read from global config
    meta1 = edata.generate_metadata(
        regsurf,
        name="TopVolantis",
        timedata=[[20300101, "moni"], [20100203, "base"]],
        verbosity="INFO",
    )
    assert meta1["data"]["time"]["t0"]["value"] == "2010-02-03T00:00:00"
    assert meta1["data"]["time"]["t0"]["label"] == "base"
    assert meta1["data"]["time"]["t1"]["value"] == "2030-01-01T00:00:00"
    assert meta1["data"]["time"]["t1"]["label"] == "moni"

    meta1 = edata.generate_metadata(
        regsurf,
        name="TopVolantis",
        timedata=[[20300123, "one"]],
        verbosity="INFO",
    )

    assert meta1["data"]["time"]["t0"]["value"] == "2030-01-23T00:00:00"
    assert meta1["data"]["time"]["t0"]["label"] == "one"
    assert meta1["data"]["time"].get("t1", None) is None

    logger.info(prettyprint_dict(meta1))


@inside_rms
def test_regsurf_metadata_with_timedata_legacy(rmssetup, rmsglobalconfig, regsurf):
    """Export the regular surface to file with correct metadata timedata, legacy ver."""
    logger.info("Active folder is %s", rmssetup)
    os.chdir(rmssetup)

    dataio.ExportData.legacy_time_format = True
    edata = dataio.ExportData(
        config=rmsglobalconfig,
        verbosity="INFO",
    )  # read from global config
    meta1 = edata.generate_metadata(
        regsurf,
        name="TopVolantis",
        timedata=[[20300101, "moni"], [20100203, "base"]],
        verbosity="INFO",
    )
    logger.info(prettyprint_dict(meta1))

    assert meta1["data"]["time"][1]["value"] == "2010-02-03T00:00:00"
    assert meta1["data"]["time"][1]["label"] == "base"
    assert meta1["data"]["time"][0]["value"] == "2030-01-01T00:00:00"
    assert meta1["data"]["time"][0]["label"] == "moni"

    meta1 = edata.generate_metadata(
        regsurf,
        name="TopVolantis",
        timedata=[[20300123, "one"]],
        verbosity="INFO",
    )

    assert meta1["data"]["time"][0]["value"] == "2030-01-23T00:00:00"
    assert meta1["data"]["time"][0]["label"] == "one"

    assert len(meta1["data"]["time"]) == 1

    dataio.ExportData.legacy_time_format = False


@inside_rms
def test_regsurf_export_file_fmurun(
    rmsrun_fmu_w_casemetadata, rmsglobalconfig, regsurf
):
    """Being in RMS and in an active FMU ERT2 run with case metadata present.

    Export the regular surface to file with correct metadata and name.
    """

    logger.info("Active folder is %s", rmsrun_fmu_w_casemetadata)
    os.chdir(rmsrun_fmu_w_casemetadata)

    edata = dataio.ExportData(
        config=rmsglobalconfig,
        verbosity="INFO",
        workflow="My test workflow",
        unit="myunit",
    )  # read from global config

    assert edata._cfg[S]["unit"] == "myunit"

    # generating metadata without export is possible
    themeta = edata.generate_metadata(
        regsurf,
        unit="furlongs",  # intentional override
    )
    assert themeta["data"]["unit"] == "furlongs"
    logger.debug("Metadata: \n%s", prettyprint_dict(themeta))

    # doing actual export with a few ovverides
    output = edata.export(
        regsurf,
        name="TopVolantis",
        access_ssdl={"access_level": "restricted", "rep_include": False},
        unit="forthnite",  # intentional override
    )
    logger.info("Output is %s", output)

    assert edata._metadata["access"]["ssdl"]["access_level"] == "restricted"
    assert edata._metadata["data"]["unit"] == "forthnite"


# ======================================================================================
# Polygons and Points
# ======================================================================================


@inside_rms
def test_polys_export_file_set_name(rmssetup, rmsglobalconfig, polygons):
    """Export the polygon to file with correct metadata and name."""
    logger.info("Active folder is %s", rmssetup)
    os.chdir(rmssetup)

    edata = dataio.ExportData(config=rmsglobalconfig)  # read from global config

    output = edata.export(polygons, name="TopVolantis")
    logger.info("Output is %s", output)

    assert str(output) == str(
        (edata._rootpath / "share/results/polygons/topvolantis.csv").resolve()
    )


@inside_rms
def test_points_export_file_set_name(rmssetup, rmsglobalconfig, points):
    """Export the points to file with correct metadata and name."""
    logger.info("Active folder is %s", rmssetup)
    os.chdir(rmssetup)

    edata = dataio.ExportData(config=rmsglobalconfig)  # read from global config

    output = edata.export(points, name="TopVolantis")
    logger.info("Output is %s", output)

    assert str(output) == str(
        (edata._rootpath / "share/results/points/topvolantis.csv").resolve()
    )

    thefile = pd.read_csv(edata._rootpath / "share/results/points/topvolantis.csv")
    assert thefile.columns[0] == "X"


@inside_rms
def test_points_export_file_set_name_xtgeoheaders(rmssetup, rmsglobalconfig, points):
    """Export the points to file with correct metadata and name but here xtgeo var."""
    logger.info("Active folder is %s", rmssetup)
    os.chdir(rmssetup)

    dataio.ExportData.points_fformat = "csv|xtgeo"

    edata = dataio.ExportData(
        config=rmsglobalconfig, verbosity="INFO"
    )  # read from global config

    output = edata.export(points, name="TopVolantiz")
    logger.info("Output is %s", output)

    assert str(output) == str(
        (edata._rootpath / "share/results/points/topvolantiz.csv").resolve()
    )

    thefile = pd.read_csv(edata._rootpath / "share/results/points/topvolantiz.csv")
    assert thefile.columns[0] == "X_UTME"

    dataio.ExportData.points_fformat = "csv"


# ======================================================================================
# Cube
# ======================================================================================


@inside_rms
def test_cube_export_file_set_name(rmssetup, rmsglobalconfig, cube):
    """Export the cube to file with correct metadata and name."""
    logger.info("Active folder is %s", rmssetup)
    os.chdir(rmssetup)

    edata = dataio.ExportData(config=rmsglobalconfig)  # read from global config

    output = edata.export(cube, name="MyCube")
    logger.info("Output is %s", output)

    assert str(output) == str(
        (edata._rootpath / "share/results/cubes/mycube.segy").resolve()
    )


# ======================================================================================
# Grid and GridProperty
# ======================================================================================


@inside_rms
def test_grid_export_file_set_name(rmssetup, rmsglobalconfig, grid):
    """Export the grid to file with correct metadata and name."""
    logger.info("Active folder is %s", rmssetup)
    os.chdir(rmssetup)

    edata = dataio.ExportData(config=rmsglobalconfig)  # read from global config

    output = edata.export(grid, name="MyGrid")
    logger.info("Output is %s", output)

    assert str(output) == str(
        (edata._rootpath / "share/results/grids/mygrid.roff").resolve()
    )


@inside_rms
def test_gridproperty_export_file_set_name(rmssetup, rmsglobalconfig, gridproperty):
    """Export the gridprop to file with correct metadata and name."""
    logger.info("Active folder is %s", rmssetup)
    os.chdir(rmssetup)

    edata = dataio.ExportData(config=rmsglobalconfig)  # read from global config

    output = edata.export(gridproperty, name="MyGridProperty")
    logger.info("Output is %s", output)

    assert str(output) == str(
        (edata._rootpath / "share/results/grids/mygridproperty.roff").resolve()
    )


# ======================================================================================
# Dataframe and PyArrow
# ======================================================================================


@inside_rms
def test_dataframe_export_file_set_name(rmssetup, rmsglobalconfig, dataframe):
    """Export the dataframe to file with correct metadata and name."""
    logger.info("Active folder is %s", rmssetup)
    os.chdir(rmssetup)

    edata = dataio.ExportData(config=rmsglobalconfig)  # read from global config

    output = edata.export(dataframe, name="MyDataframe")
    logger.info("Output is %s", output)

    assert str(output) == str(
        (edata._rootpath / "share/results/tables/mydataframe.csv").resolve()
    )

    metaout = dataio.read_metadata(output)
    assert metaout["data"]["spec"]["columns"] == ["COL1", "COL2"]


@inside_rms
def test_pyarrow_export_file_set_name(rmssetup, rmsglobalconfig, arrowtable):
    """Export the arrow to file with correct metadata and name."""
    logger.info("Active folder is %s", rmssetup)
    os.chdir(rmssetup)

    edata = dataio.ExportData(config=rmsglobalconfig)  # read from global config

    if arrowtable:  # is None if PyArrow package is not present
        output = edata.export(arrowtable, name="MyArrowtable")
        logger.info("Output is %s", output)

        assert str(output) == str(
            (edata._rootpath / "share/results/tables/myarrowtable.arrow").resolve()
        )

        metaout = dataio.read_metadata(output)
        assert metaout["data"]["spec"]["columns"] == ["COL1", "COL2"]<|MERGE_RESOLUTION|>--- conflicted
+++ resolved
@@ -95,11 +95,7 @@
 
 @inside_rms
 def test_regsurf_metadata_with_timedata(rmssetup, rmsglobalconfig, regsurf):
-<<<<<<< HEAD
-    """Export the regular surface to file with correct metadata and name and timedata."""
-=======
     """Export a regular surface to file with correct metadata and name and timedata."""
->>>>>>> 332eb1ec
     logger.info("Active folder is %s", rmssetup)
     os.chdir(rmssetup)
 
