"""Test the _MetaData class from the _metadata.py module"""

import logging
from copy import deepcopy

import fmu.dataio as dio
import pytest
from fmu.dataio._metadata import (
    SCHEMA,
    SOURCE,
    VERSION,
    _get_objectdata_provider,
    generate_export_metadata,
)
from fmu.dataio._utils import prettyprint_dict
from fmu.dataio.datastructure.meta.meta import (
    SystemInformationOperatingSystem,
    TracklogEvent,
)
from pydantic import ValidationError

# pylint: disable=no-member

logger = logging.getLogger(__name__)

# --------------------------------------------------------------------------------------
# DOLLAR block
# --------------------------------------------------------------------------------------


def test_metadata_dollars(edataobj1, regsurf):
    """Testing the dollars part which is hard set."""

    mymeta = edataobj1.generate_metadata(obj=regsurf)

    assert mymeta["version"] == VERSION
    assert mymeta["$schema"] == SCHEMA
    assert mymeta["source"] == SOURCE


# --------------------------------------------------------------------------------------
# Tracklog
# --------------------------------------------------------------------------------------


def test_generate_meta_tracklog_fmu_dataio_version(regsurf, edataobj1):
    mymeta = generate_export_metadata(regsurf, edataobj1)
    tracklog = mymeta["tracklog"]

    assert isinstance(tracklog, list)
    assert len(tracklog) == 1  # assume "created"

    parsed = TracklogEvent.model_validate(tracklog[0])
    assert parsed.event == "created"

    # datetime in tracklog shall include time zone offset
    assert parsed.datetime.tzinfo is not None

    # datetime in tracklog shall be on UTC time
    assert parsed.datetime.utcoffset().total_seconds() == 0

    assert parsed.sysinfo.fmu_dataio is not None
    assert parsed.sysinfo.fmu_dataio.version is not None


def test_generate_meta_tracklog_komodo_version(edataobj1, regsurf, monkeypatch):
    fake_komodo_release = "<FAKE_KOMODO_RELEASE_VERSION>"
    monkeypatch.setenv("KOMODO_RELEASE", fake_komodo_release)

    mymeta = generate_export_metadata(regsurf, edataobj1)
    tracklog = mymeta["tracklog"]

    assert isinstance(tracklog, list)
    assert len(tracklog) == 1  # assume "created"

    parsed = TracklogEvent.model_validate(tracklog[0])
    assert parsed.event == "created"

    # datetime in tracklog shall include time zone offset
    assert parsed.datetime.tzinfo is not None

    # datetime in tracklog shall be on UTC time
    assert parsed.datetime.utcoffset().total_seconds() == 0

    assert parsed.sysinfo.komodo is not None
    assert parsed.sysinfo.komodo.version == fake_komodo_release


def test_generate_meta_tracklog_operating_system(edataobj1, regsurf):
    mymeta = generate_export_metadata(regsurf, edataobj1)
    tracklog = mymeta["tracklog"]

    assert isinstance(tracklog, list)
    assert len(tracklog) == 1  # assume "created"

    parsed = TracklogEvent.model_validate(tracklog[0])
    assert isinstance(
        parsed.sysinfo.operating_system,
        SystemInformationOperatingSystem,
    )


# --------------------------------------------------------------------------------------
# DATA block (ObjectData)
# --------------------------------------------------------------------------------------


def test_populate_meta_objectdata(regsurf, edataobj2):
    mymeta = generate_export_metadata(regsurf, edataobj2)
    objdata = _get_objectdata_provider(regsurf, edataobj2)

    assert objdata.name == "VOLANTIS GP. Top"
    assert mymeta["display"]["name"] == objdata.name
    assert edataobj2.name == "TopVolantis"


def test_populate_meta_undef_is_zero(regsurf, globalconfig2):
    eobj1 = dio.ExportData(
        config=globalconfig2,
        name="TopVolantis",
        content="depth",
        unit="m",
    )

    # assert field is present and default is False
    mymeta1 = eobj1.generate_metadata(regsurf)
    assert mymeta1["data"]["undef_is_zero"] is False

    # assert that value is reflected when passed to generate_metadata
    mymeta2 = eobj1.generate_metadata(regsurf, undef_is_zero=True)
    assert mymeta2["data"]["undef_is_zero"] is True

    # assert that value is reflected when passed to ExportData
    eobj2 = dio.ExportData(
        config=globalconfig2,
        name="TopVolantis",
        content="depth",
        unit="m",
        undef_is_zero=True,
    )
    mymeta3 = eobj2.generate_metadata(regsurf, undef_is_zero=True)
    assert mymeta3["data"]["undef_is_zero"] is True


# --------------------------------------------------------------------------------------
# MASTERDATA block
# --------------------------------------------------------------------------------------


def test_metadata_populate_masterdata_is_empty(globalconfig1, regsurf):
    """Testing the masterdata part, first with no settings."""
    config = deepcopy(globalconfig1)
    del config["masterdata"]  # to force missing masterdata

    some = dio.ExportData(config=config, content="depth")

    assert not some._config_is_valid

    mymeta = generate_export_metadata(regsurf, some)
    assert "masterdata" not in mymeta


def test_metadata_populate_masterdata_is_present_ok(edataobj1, edataobj2, regsurf):
    """Testing the masterdata part with OK metdata."""

    mymeta = generate_export_metadata(regsurf, edataobj1)
    assert mymeta["masterdata"] == edataobj1.config["masterdata"]

    mymeta = generate_export_metadata(regsurf, edataobj2)
    assert mymeta["masterdata"] == edataobj2.config["masterdata"]


# --------------------------------------------------------------------------------------
# ACCESS block
# --------------------------------------------------------------------------------------


def test_metadata_populate_access_miss_config_access(globalconfig1, regsurf):
    """Testing the access part, now with config missing access."""

    cfg1_edited = deepcopy(globalconfig1)
    del cfg1_edited["access"]

    edata = dio.ExportData(config=cfg1_edited, content="depth")
    assert not edata._config_is_valid

    mymeta = generate_export_metadata(regsurf, edata)
    assert "access" not in mymeta


def test_metadata_populate_access_ok_config(edataobj2, regsurf):
    """Testing the access part, now with config ok access."""

    mymeta = generate_export_metadata(regsurf, edataobj2)
    assert mymeta["access"] == {
        "asset": {"name": "Drogon"},
        "ssdl": {"access_level": "internal", "rep_include": True},
        "classification": "internal",
    }


<<<<<<< HEAD
def test_metadata_populate_from_legacy_argument(globalconfig1):
=======
def test_metadata_populate_from_argument(globalconfig1, regsurf):
>>>>>>> 477879a3
    """Testing the access part, now with ok config and a change in access."""

    # test assumptions
    assert globalconfig1["access"]["ssdl"]["access_level"] == "internal"

    edata = dio.ExportData(
        config=globalconfig1,
        access_ssdl={"access_level": "restricted", "rep_include": True},
        content="depth",
    )
    mymeta = generate_export_metadata(regsurf, edata)

    assert mymeta["access"] == {
        "asset": {"name": "Test"},
        "ssdl": {"access_level": "restricted", "rep_include": True},
        "classification": "restricted",  # mirroring ssdl.access_level
    }


<<<<<<< HEAD
def test_metadata_populate_from_argument(globalconfig1):
    """Testing the access part, now with ok config and a change in access using
    the classification keyword."""

    # test assumptions
    assert globalconfig1["access"]["ssdl"]["access_level"] == "internal"

    edata = dio.ExportData(
        config=globalconfig1,
        classification="restricted",
        rep_include=True,
        content="depth",
    )
    mymeta = MetaData("dummy", edata)

    mymeta._populate_meta_access()
    assert mymeta.meta_access == {
        "asset": {"name": "Test"},
        "ssdl": {"access_level": "restricted", "rep_include": True},
        "classification": "restricted",  # mirroring ssdl.access_level
    }


def test_metadata_populate_partial_access_ssdl(globalconfig1):
=======
def test_metadata_populate_partial_access_ssdl(globalconfig1, regsurf):
>>>>>>> 477879a3
    """Test what happens if ssdl_access argument is partial."""

    # test assumptions
    assert globalconfig1["access"]["ssdl"]["access_level"] == "internal"
    assert globalconfig1["access"]["ssdl"]["rep_include"] is False

    # rep_include only, but in config
    edata = dio.ExportData(
        config=globalconfig1, access_ssdl={"rep_include": True}, content="depth"
    )

    mymeta = generate_export_metadata(regsurf, edata)
    assert mymeta["access"]["ssdl"]["rep_include"] is True
    assert mymeta["access"]["ssdl"]["access_level"] == "internal"  # default
    assert mymeta["access"]["classification"] == "internal"  # default

    # access_level only, but in config
    edata = dio.ExportData(
        config=globalconfig1,
        access_ssdl={"access_level": "restricted"},
        content="depth",
    )
    mymeta = generate_export_metadata(regsurf, edata)
    assert mymeta["access"]["ssdl"]["rep_include"] is False  # default
    assert mymeta["access"]["ssdl"]["access_level"] == "restricted"
    assert mymeta["access"]["classification"] == "restricted"


def test_metadata_populate_wrong_config(globalconfig1, regsurf):
    """Test error in access_ssdl in config."""

    # test assumptions
    _config = deepcopy(globalconfig1)
    _config["access"]["ssdl"]["access_level"] = "wrong"

    with pytest.warns(UserWarning):
        edata = dio.ExportData(config=_config, content="depth")

    assert not edata._config_is_valid

    with pytest.raises(ValidationError, match="ssdl.access_level"):
        generate_export_metadata(regsurf, edata)


def test_metadata_populate_wrong_argument(globalconfig1, regsurf):
    """Test error in access_ssdl in arguments."""

    with pytest.warns(UserWarning):
        edata = dio.ExportData(
            config=globalconfig1,
            access_ssdl={"access_level": "wrong"},
            content="depth",
        )
    assert not edata._config_is_valid

    with pytest.raises(ValidationError, match="ssdl.access_level"):
        generate_export_metadata(regsurf, edata)


def test_metadata_access_correct_input(globalconfig1, regsurf):
    """Test giving correct input."""
    # Input is "restricted" and False - correct use, shall work
    edata = dio.ExportData(
        config=globalconfig1,
        content="depth",
        access_ssdl={"access_level": "restricted", "rep_include": False},
    )
    mymeta = generate_export_metadata(regsurf, edata)
    assert mymeta["access"]["ssdl"]["rep_include"] is False
    assert mymeta["access"]["ssdl"]["access_level"] == "restricted"
    assert mymeta["access"]["classification"] == "restricted"

    # Input is "internal" and True - correct use, shall work
    edata = dio.ExportData(
        config=globalconfig1,
        content="depth",
        access_ssdl={"access_level": "internal", "rep_include": True},
    )
    mymeta = generate_export_metadata(regsurf, edata)
    assert mymeta["access"]["ssdl"]["rep_include"] is True
    assert mymeta["access"]["ssdl"]["access_level"] == "internal"
    assert mymeta["access"]["classification"] == "internal"


def test_metadata_access_deprecated_input(globalconfig1, regsurf):
    """Test giving deprecated input."""
    # Input is "asset". Is deprecated, shall work with warning.
    # Output shall be "restricted".
    with pytest.warns(
        FutureWarning,
        match="The value 'asset' for access.ssdl.access_level is deprec",
    ):
        edata = dio.ExportData(
            config=globalconfig1,
            access_ssdl={"access_level": "asset"},
            content="depth",
        )
    assert edata._config_is_valid

    mymeta = generate_export_metadata(regsurf, edata)
    assert mymeta["access"]["ssdl"]["access_level"] == "restricted"
    assert mymeta["access"]["classification"] == "restricted"


def test_metadata_access_illegal_input(globalconfig1, regsurf):
    """Test giving illegal input, should provide empty access field"""

    # Input is "secret"
    with pytest.warns(UserWarning):
        edata = dio.ExportData(
            config=globalconfig1,
            access_ssdl={"access_level": "secret"},
            content="depth",
        )
    assert not edata._config_is_valid

    with pytest.raises(ValidationError, match="ssdl.access_level"):
        generate_export_metadata(regsurf, edata)

    # Input is "open". Not allowed, shall fail.
    with pytest.warns(UserWarning):
        edata = dio.ExportData(
            config=globalconfig1,
            access_ssdl={"access_level": "open"},
            content="depth",
        )
    assert not edata._config_is_valid
    with pytest.raises(ValidationError, match="ssdl.access_level"):
        generate_export_metadata(regsurf, edata)


def test_metadata_access_no_input(globalconfig1, regsurf):
    """Test not giving any input arguments."""

    # No input, revert to config
    configcopy = deepcopy(globalconfig1)
    configcopy["access"]["ssdl"]["access_level"] = "restricted"
    configcopy["access"]["ssdl"]["rep_include"] = True
    edata = dio.ExportData(config=configcopy, content="depth")
    mymeta = generate_export_metadata(regsurf, edata)
    assert mymeta["access"]["ssdl"]["rep_include"] is True
    assert mymeta["access"]["ssdl"]["access_level"] == "restricted"
    assert mymeta["access"]["classification"] == "restricted"  # mirrored

    # No input, no config, shall default to "internal" and False
    configcopy = deepcopy(globalconfig1)
    del configcopy["access"]["ssdl"]["access_level"]
    del configcopy["access"]["ssdl"]["rep_include"]
    edata = dio.ExportData(config=globalconfig1, content="depth")
    mymeta = generate_export_metadata(regsurf, edata)
    assert mymeta["access"]["ssdl"]["rep_include"] is False  # default
    assert mymeta["access"]["ssdl"]["access_level"] == "internal"  # default
    assert mymeta["access"]["classification"] == "internal"  # mirrored


# --------------------------------------------------------------------------------------
# DISPLAY block
# --------------------------------------------------------------------------------------


def test_metadata_display_name_not_given(regsurf, edataobj2):
    """Test that display.name == data.name when not explicitly provided."""

    mymeta = generate_export_metadata(regsurf, edataobj2)
    objdata = _get_objectdata_provider(regsurf, edataobj2)

    assert "name" in mymeta["display"]
    assert mymeta["display"]["name"] == objdata.name


def test_metadata_display_name_given(regsurf, edataobj2):
    """Test that display.name is set when explicitly given."""

    edataobj2.display_name = "My Display Name"

    mymeta = generate_export_metadata(regsurf, edataobj2)
    objdata = _get_objectdata_provider(regsurf, edataobj2)

    assert mymeta["display"]["name"] == "My Display Name"
    assert objdata.name == "VOLANTIS GP. Top"


# --------------------------------------------------------------------------------------
# The GENERATE method
# --------------------------------------------------------------------------------------


def test_generate_full_metadata(regsurf, edataobj2):
    """Generating the full metadata block for a xtgeo surface."""

    metadata_result = generate_export_metadata(
        regsurf, edataobj2, skip_null=False
    )  # want to have None

    logger.debug("\n%s", prettyprint_dict(metadata_result))

    # check some samples
    assert metadata_result["masterdata"]["smda"]["country"][0]["identifier"] == "Norway"
    assert metadata_result["access"]["ssdl"]["access_level"] == "internal"
    assert metadata_result["data"]["unit"] == "m"<|MERGE_RESOLUTION|>--- conflicted
+++ resolved
@@ -199,11 +199,7 @@
     }
 
 
-<<<<<<< HEAD
-def test_metadata_populate_from_legacy_argument(globalconfig1):
-=======
 def test_metadata_populate_from_argument(globalconfig1, regsurf):
->>>>>>> 477879a3
     """Testing the access part, now with ok config and a change in access."""
 
     # test assumptions
@@ -223,34 +219,7 @@
     }
 
 
-<<<<<<< HEAD
-def test_metadata_populate_from_argument(globalconfig1):
-    """Testing the access part, now with ok config and a change in access using
-    the classification keyword."""
-
-    # test assumptions
-    assert globalconfig1["access"]["ssdl"]["access_level"] == "internal"
-
-    edata = dio.ExportData(
-        config=globalconfig1,
-        classification="restricted",
-        rep_include=True,
-        content="depth",
-    )
-    mymeta = MetaData("dummy", edata)
-
-    mymeta._populate_meta_access()
-    assert mymeta.meta_access == {
-        "asset": {"name": "Test"},
-        "ssdl": {"access_level": "restricted", "rep_include": True},
-        "classification": "restricted",  # mirroring ssdl.access_level
-    }
-
-
-def test_metadata_populate_partial_access_ssdl(globalconfig1):
-=======
 def test_metadata_populate_partial_access_ssdl(globalconfig1, regsurf):
->>>>>>> 477879a3
     """Test what happens if ssdl_access argument is partial."""
 
     # test assumptions
