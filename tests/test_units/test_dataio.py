"""Test the dataio ExportData etc from the dataio.py module"""
import logging
import os

import pytest
import yaml

from fmu.dataionew._utils import C, G, S
from fmu.dataionew.dataionew import ExportData, ValidationError

# pylint: disable=no-member

logger = logging.getLogger(__name__)


def test_generate_metadata_simple(globalconfig1):
    """Test generating metadata"""

    default_fformat = ExportData.grid_fformat
    ExportData.grid_fformat = "grdecl"

    logger.info("Config in: \n%s", globalconfig1)

    edata = ExportData(config=globalconfig1)

    assert edata._cfg[G]["model"]["name"] == "Test"

    assert edata._cfg[C]["meta_format"] == "yaml"
    assert edata._cfg[C]["grid_fformat"] == "grdecl"
    assert edata._cfg[S]["name"] == ""

    ExportData.grid_fformat = default_fformat  # reset


def test_update_check_settings_shall_fail(internalcfg2):

    # pylint: disable=unexpected-keyword-arg
    with pytest.raises(TypeError):
        _ = ExportData(config=internalcfg2[G], stupid="str")

    newsettings = {"invalidkey": "some"}
    with pytest.raises(ValueError):
        ExportData._update_check_settings("dummy", newsettings)


# @pytest.mark.parametrize(
#     "key, value, wtype, expected_msg",
#     [
#         (
#             "context",
#             "some",
#             PendingDeprecationWarning,
#             r"The 'context' key has currently no function",
#         ),
#     ],
# )
# def test_deprecated_keys(internalcfg2, regsurf, key, value, wtype, expected_msg):
#     """Some keys shall raise a DeprecationWarning or similar."""

#     # under primary initialisation
#     kval = {key: value}
#     with pytest.warns(wtype, match=expected_msg):
#         _ = ExportData(config=internalcfg2[G], **kval)

#     # under override
#     with pytest.warns(wtype, match=expected_msg):
#         edata = ExportData(config=internalcfg2[G])
#         edata.generate_metadata(regsurf, **kval)


def test_content_is_invalid(internalcfg2):

    kval = {"content": "not_legal"}
    with pytest.raises(ValidationError, match=r"Invalid content"):
        ExportData(config=internalcfg2[G], **kval)


def test_global_config_from_env(globalconfig_asfile):
    """Testing getting global config from a file"""
    os.environ["FMU_GLOBAL_CONFIG"] = globalconfig_asfile
    edata = ExportData()  # the env variable will override this
    assert "smda" in edata._cfg["GLOBVAR"]["masterdata"]

    del os.environ["FMU_GLOBAL_CONFIG"]


def test_settings_config_from_env(tmp_path, rmsglobalconfig, regsurf):
    """Testing getting user settings config from a file via env variable."""

    settings = dict()
    settings["name"] = "MyFancyName"
    settings["tagname"] = "MyFancyTag"
    settings["workflow"] = "Some work flow"
    settings["config"] = rmsglobalconfig

    with open(tmp_path / "mysettings.yml", "w") as stream:
        yaml.dump(settings, stream)

    os.environ["FMU_DATAIO_CONFIG"] = str(tmp_path / "mysettings.yml")
    edata = ExportData(verbosity="INFO")  # the env variable will override this
    assert edata._cfg["SETTING"]["name"] == "MyFancyName"

    meta = edata.generate_metadata(regsurf)
    assert "myfancyname--myfancytag" in meta["file"]["relative_path"]

    del os.environ["FMU_DATAIO_CONFIG"]


def test_settings_and_global_config_from_env(tmp_path, rmsglobalconfig, regsurf):
    """Testing getting user settings config ands global from a env -> file."""

    settings = dict()
    settings["name"] = "MyFancyName"
    settings["tagname"] = "MyFancyTag"
    settings["workflow"] = "Some work flow"
    settings["config"] = rmsglobalconfig

    with open(tmp_path / "mysettings.yml", "w") as stream:
        yaml.dump(settings, stream)

    with open(tmp_path / "global_variables.yml", "w") as stream:
        yaml.dump(rmsglobalconfig, stream)

    os.environ["FMU_GLOBAL_CONFIG"] = str(tmp_path / "global_variables.yml")
    os.environ["FMU_DATAIO_CONFIG"] = str(tmp_path / "mysettings.yml")

    edata = ExportData(verbosity="INFO")  # the env variable will override this
    assert edata._cfg["SETTING"]["name"] == "MyFancyName"

    meta = edata.generate_metadata(regsurf)
    assert "myfancyname--myfancytag" in meta["file"]["relative_path"]

    del os.environ["FMU_DATAIO_CONFIG"]
    del os.environ["FMU_GLOBAL_CONFIG"]


def test_settings_config_from_env_invalid(tmp_path, rmsglobalconfig):
    """Testing getting user settings config from a file but some invalid stuff."""

    settings = dict()
    settings["invalid"] = "MyFancyName"
    settings["workflow"] = "Some work flow"
    settings["config"] = rmsglobalconfig

    with open(tmp_path / "mysettings.yml", "w") as stream:
        yaml.dump(settings, stream)

    os.environ["FMU_DATAIO_CONFIG"] = str(tmp_path / "mysettings.yml")
    with pytest.raises(ValidationError):
<<<<<<< HEAD
        edata = ExportData(verbosity="INFO")
=======
        _ = ExportData(verbosity="INFO")
>>>>>>> 332eb1ec

    del os.environ["FMU_DATAIO_CONFIG"]


def test_establish_pwd_runpath(tmp_path, globalconfig2):
    """Testing pwd and rootpath from RMS"""
    rmspath = tmp_path / "rms" / "model"
    rmspath.mkdir(parents=True, exist_ok=True)
    os.chdir(rmspath)

    ExportData._inside_rms = True
    _ = ExportData(config=globalconfig2)
    # edata._establish_pwd_basepath()

    ExportData._inside_rms = False  # reset<|MERGE_RESOLUTION|>--- conflicted
+++ resolved
@@ -147,11 +147,7 @@
 
     os.environ["FMU_DATAIO_CONFIG"] = str(tmp_path / "mysettings.yml")
     with pytest.raises(ValidationError):
-<<<<<<< HEAD
-        edata = ExportData(verbosity="INFO")
-=======
         _ = ExportData(verbosity="INFO")
->>>>>>> 332eb1ec
 
     del os.environ["FMU_DATAIO_CONFIG"]
 
