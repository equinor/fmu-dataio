--- conflicted
+++ resolved
@@ -72,7 +72,6 @@
     # assert str(path) == "TMP/some/folder/file.myext"
 
 
-<<<<<<< HEAD
 def test_uuid_from_string():
     """Testing that uuid from string is repeatable"""
     string1 = "string1"
@@ -84,7 +83,8 @@
 
     assert uuid1 != uuid2
     assert uuidX == uuid1
-=======
+
+
 def test_parse_parameters_txt():
     """Testing parsing of paramaters.txt to JSON"""
 
@@ -94,4 +94,3 @@
 
     assert res["SENSNAME"] == "rms_seed"
     assert res["GLOBVAR"]["VOLON_PERMH_CHANNEL"] == 1100
->>>>>>> 579aa057
